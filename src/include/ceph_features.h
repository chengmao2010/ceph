#ifndef __CEPH_FEATURES
#define __CEPH_FEATURES

/*
 * feature bits
 */
#define CEPH_FEATURE_UID            (1<<0)
#define CEPH_FEATURE_NOSRCADDR      (1<<1)
#define CEPH_FEATURE_MONCLOCKCHECK  (1<<2)
#define CEPH_FEATURE_FLOCK          (1<<3)
#define CEPH_FEATURE_SUBSCRIBE2     (1<<4)
#define CEPH_FEATURE_MONNAMES       (1<<5)
#define CEPH_FEATURE_RECONNECT_SEQ  (1<<6)
#define CEPH_FEATURE_DIRLAYOUTHASH  (1<<7)
#define CEPH_FEATURE_OBJECTLOCATOR  (1<<8)
#define CEPH_FEATURE_PGID64         (1<<9)
#define CEPH_FEATURE_INCSUBOSDMAP   (1<<10)
#define CEPH_FEATURE_PGPOOL3        (1<<11)
#define CEPH_FEATURE_OSDREPLYMUX    (1<<12)
#define CEPH_FEATURE_OSDENC         (1<<13)
#define CEPH_FEATURE_OMAP           (1<<14)
#define CEPH_FEATURE_MONENC         (1<<15)
<<<<<<< HEAD
#define CEPH_FEATURE_QUERY_T        (1<<16)
#define CEPH_FEATURE_INDEP_PG_MAP   (1<<17)
=======
#define CEPH_FEATURE_CRUSH_TUNABLES (1<<18)
>>>>>>> 6f381aff

/*
 * Features supported.  Should be everything above.
 */
#define CEPH_FEATURES_ALL		 \
	(CEPH_FEATURE_UID |		 \
	 CEPH_FEATURE_NOSRCADDR |	 \
	 CEPH_FEATURE_MONCLOCKCHECK |	 \
	 CEPH_FEATURE_FLOCK |		 \
	 CEPH_FEATURE_SUBSCRIBE2 |	 \
	 CEPH_FEATURE_MONNAMES |	 \
	 CEPH_FEATURE_RECONNECT_SEQ |	 \
	 CEPH_FEATURE_DIRLAYOUTHASH |	 \
	 CEPH_FEATURE_OBJECTLOCATOR |	 \
	 CEPH_FEATURE_PGID64 |		 \
	 CEPH_FEATURE_INCSUBOSDMAP |	 \
	 CEPH_FEATURE_PGPOOL3 |		 \
	 CEPH_FEATURE_OSDREPLYMUX |	 \
	 CEPH_FEATURE_OSDENC |		 \
<<<<<<< HEAD
	 CEPH_FEATURE_OMAP | \
	 CEPH_FEATURE_QUERY_T | \
	 CEPH_FEATURE_MONENC | \
	 CEPH_FEATURE_INDEP_PG_MAP)
=======
	 CEPH_FEATURE_OMAP |		 \
	 CEPH_FEATURE_MONENC |		 \
	 CEPH_FEATURE_CRUSH_TUNABLES)
>>>>>>> 6f381aff

#define CEPH_FEATURES_SUPPORTED_DEFAULT  CEPH_FEATURES_ALL

#endif<|MERGE_RESOLUTION|>--- conflicted
+++ resolved
@@ -20,12 +20,9 @@
 #define CEPH_FEATURE_OSDENC         (1<<13)
 #define CEPH_FEATURE_OMAP           (1<<14)
 #define CEPH_FEATURE_MONENC         (1<<15)
-<<<<<<< HEAD
 #define CEPH_FEATURE_QUERY_T        (1<<16)
 #define CEPH_FEATURE_INDEP_PG_MAP   (1<<17)
-=======
 #define CEPH_FEATURE_CRUSH_TUNABLES (1<<18)
->>>>>>> 6f381aff
 
 /*
  * Features supported.  Should be everything above.
@@ -45,16 +42,11 @@
 	 CEPH_FEATURE_PGPOOL3 |		 \
 	 CEPH_FEATURE_OSDREPLYMUX |	 \
 	 CEPH_FEATURE_OSDENC |		 \
-<<<<<<< HEAD
-	 CEPH_FEATURE_OMAP | \
-	 CEPH_FEATURE_QUERY_T | \
-	 CEPH_FEATURE_MONENC | \
-	 CEPH_FEATURE_INDEP_PG_MAP)
-=======
 	 CEPH_FEATURE_OMAP |		 \
+	 CEPH_FEATURE_QUERY_T |		 \
 	 CEPH_FEATURE_MONENC |		 \
+	 CEPH_FEATURE_INDEP_PG_MAP |	 \
 	 CEPH_FEATURE_CRUSH_TUNABLES)
->>>>>>> 6f381aff
 
 #define CEPH_FEATURES_SUPPORTED_DEFAULT  CEPH_FEATURES_ALL
 
