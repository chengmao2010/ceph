// -*- mode:C++; tab-width:8; c-basic-offset:2; indent-tabs-mode:t -*- 
// vim: ts=8 sw=2 smarttab
/*
 * Ceph - scalable distributed file system
 *
 * Copyright (C) 2004-2006 Sage Weil <sage@newdream.net>
 *
 * This is free software; you can redistribute it and/or
 * modify it under the terms of the GNU Lesser General Public
 * License version 2.1, as published by the Free Software 
 * Foundation.  See file COPYING.
 * 
 */

#include "SimpleMessenger.h"

#include <errno.h>
#include <sys/types.h>
#include <sys/stat.h>
#include <fcntl.h>
#include <signal.h>
#include <sys/socket.h>
#include <netinet/tcp.h>
#include <sys/uio.h>
#include <limits.h>
#include <sys/user.h>

#include "config.h"

#include "messages/MGenericMessage.h"

#include <netdb.h>

#include <iostream>
#include <fstream>

#include "common/Timer.h"

#define DOUT_SUBSYS ms
#undef dout_prefix
#define dout_prefix _prefix(rank)
static ostream& _prefix(SimpleMessenger *rank) {
  return *_dout << dbeginl << pthread_self() << " -- " << rank->rank_addr << " ";
}


#include "tcp.cc"


// help find socket resource leaks
//static int sockopen = 0;
#define closed_socket() //dout(20) << "closed_socket " << --sockopen << dendl;
#define opened_socket() //dout(20) << "opened_socket " << ++sockopen << dendl;


#ifdef DARWIN
sig_t old_sigint_handler = 0;
#else
sighandler_t old_sigint_handler = 0;
#endif

/********************************************
 * Accepter
 */

void noop_signal_handler(int s)
{
  //dout(0) << "blah_handler got " << s << dendl;
}

int SimpleMessenger::Accepter::bind(int64_t force_nonce)
{
  // bind to a socket
  dout(10) << "accepter.bind" << dendl;
  
  // use whatever user specified (if anything)
  sockaddr_in listen_addr = g_my_addr.in4_addr();
  listen_addr.sin_family = AF_INET;

  /* socket creation */
  listen_sd = ::socket(AF_INET, SOCK_STREAM, 0);
  if (listen_sd < 0) {
    char buf[80];
    derr(0) << "accepter.bind unable to create socket: "
	    << strerror_r(errno, buf, sizeof(buf)) << dendl;
    return -errno;
  }
  opened_socket();

  int on = 1;
  ::setsockopt(listen_sd, SOL_SOCKET, SO_REUSEADDR, &on, sizeof(on));
  
  /* bind to port */
  int rc;
  if (listen_addr.sin_port) {
    // specific port
    rc = ::bind(listen_sd, (struct sockaddr *) &listen_addr, sizeof(listen_addr));
    if (rc < 0) {
      char buf[80];
      derr(0) << "accepter.bind unable to bind to " << g_my_addr.ss_addr()
	      << ": " << strerror_r(errno, buf, sizeof(buf)) << dendl;
      return -errno;
    }
  } else {
    // try a range of ports
    for (int port = CEPH_PORT_START; port <= CEPH_PORT_LAST; port++) {
      listen_addr.sin_port = htons(port);
      rc = ::bind(listen_sd, (struct sockaddr *) &listen_addr, sizeof(listen_addr));
      if (rc == 0)
	break;
    }
    if (rc < 0) {
      char buf[80];
      derr(0) << "accepter.bind unable to bind to " << g_my_addr.ss_addr()
	      << " on any port in range " << CEPH_PORT_START << "-" << CEPH_PORT_LAST
	      << ": " << strerror_r(errno, buf, sizeof(buf)) << dendl;
      return -errno;
    }
  }

  // what port did we get?
  socklen_t llen = sizeof(listen_addr);
  getsockname(listen_sd, (sockaddr*)&listen_addr, &llen);
  
  dout(10) << "accepter.bind bound to " << listen_addr << dendl;

  // listen!
  rc = ::listen(listen_sd, 128);
  if (rc < 0) {
    char buf[80];
    derr(0) << "accepter.bind unable to listen on " << g_my_addr.ss_addr()
	    << ": " << strerror_r(errno, buf, sizeof(buf)) << dendl;
    return -errno;
  }
  
  rank->rank_addr = g_my_addr;
  if (rank->rank_addr != entity_addr_t())
    rank->need_addr = false;
  else 
    rank->need_addr = true;

  if (rank->rank_addr.get_port() == 0) {
    rank->rank_addr.in4_addr() = listen_addr;
    if (force_nonce >= 0)
      rank->rank_addr.nonce = force_nonce;
    else
      rank->rank_addr.nonce = getpid(); // FIXME: pid might not be best choice here.
  }
  rank->rank_addr.erank = 0;

  dout(1) << "accepter.bind rank_addr is " << rank->rank_addr << " need_addr=" << rank->need_addr << dendl;
  rank->did_bind = true;
  return 0;
}

int SimpleMessenger::Accepter::start()
{
  dout(1) << "accepter.start" << dendl;

  // set a harmless handle for SIGUSR1 (we'll use it to stop the accepter)
  struct sigaction sa;
  memset(&sa, 0, sizeof(sa));
  sa.sa_handler = noop_signal_handler;
  sa.sa_flags = 0;
  sigemptyset(&sa.sa_mask);
  sigaction(SIGUSR1, &sa, NULL);

  // start thread
  create();

  return 0;
}

void *SimpleMessenger::Accepter::entry()
{
  dout(10) << "accepter starting" << dendl;
  
  fd_set fds;
  int errors = 0;

  sigset_t sigmask, sigempty;
  sigemptyset(&sigmask);
  sigaddset(&sigmask, SIGUSR1);
  sigemptyset(&sigempty);

  // block SIGUSR1
  pthread_sigmask(SIG_BLOCK, &sigmask, NULL);

  char buf[80];

  while (!done) {
    FD_ZERO(&fds);
    FD_SET(listen_sd, &fds);
    dout(20) << "accepter calling select" << dendl;
    int r = ::pselect(listen_sd+1, &fds, 0, &fds, 0, &sigempty);  // unblock SIGUSR1 inside select()
    dout(20) << "accepter select got " << r << dendl;
    
    if (done) break;

    // accept
    struct sockaddr_in addr;
    socklen_t slen = sizeof(addr);
    int sd = ::accept(listen_sd, (sockaddr*)&addr, &slen);
    if (sd >= 0) {
      errors = 0;
      opened_socket();
      dout(10) << "accepted incoming on sd " << sd << dendl;
      
      // disable Nagle algorithm?
      if (g_conf.ms_tcp_nodelay) {
	int flag = 1;
	int r = ::setsockopt(sd, IPPROTO_TCP, TCP_NODELAY, (char*)&flag, sizeof(flag));
	if (r < 0)
	  dout(0) << "accepter could't set TCP_NODELAY: " << strerror_r(errno, buf, sizeof(buf)) << dendl;
      }
      
      rank->lock.Lock();
      if (rank->num_local > 0) {
	Pipe *p = new Pipe(rank, Pipe::STATE_ACCEPTING);
	p->sd = sd;
	p->start_reader();
	rank->pipes.insert(p);
      }
      rank->lock.Unlock();
    } else {
      dout(0) << "accepter no incoming connection?  sd = " << sd << " errno " << errno << " " << strerror_r(errno, buf, sizeof(buf)) << dendl;
      if (++errors > 4)
	break;
    }
  }

  // unblock SIGUSR1
  pthread_sigmask(SIG_UNBLOCK, &sigmask, NULL);

  dout(20) << "accepter closing" << dendl;
  // don't close socket, in case we start up again?  blech.
  if (listen_sd >= 0) {
    ::close(listen_sd);
    listen_sd = -1;
    closed_socket();
  }
  dout(10) << "accepter stopping" << dendl;
  return 0;
}

void SimpleMessenger::Accepter::stop()
{
  done = true;
  dout(10) << "stop sending SIGUSR1" << dendl;
  this->kill(SIGUSR1);
  join();
  done = false;
}






/**********************************
 * Endpoint
 */

void SimpleMessenger::Endpoint::dispatch_entry()
{
  lock.Lock();
  while (!stop) {
    if (!dispatch_queue.empty()) {
      list<Message*> ls;

      // take highest priority message off the queue
      map<int, list<Message*> >::reverse_iterator p = dispatch_queue.rbegin();
      ls.push_back(p->second.front());
      p->second.pop_front();
      if (p->second.empty())
	dispatch_queue.erase(p->first);
      qlen--;

      lock.Unlock();
      {
        // deliver
        while (!ls.empty()) {
	  if (stop) {
	    dout(1) << "dispatch: stop=true, discarding " << ls.size() 
		    << " messages in dispatch queue" << dendl;
	    break;
	  }
          Message *m = ls.front();
          ls.pop_front();
	  if ((long)m == D_BAD_REMOTE_RESET) {
	    lock.Lock();
	    Connection *con = remote_reset_q.front();
	    remote_reset_q.pop_front();
	    lock.Unlock();
	    ms_deliver_handle_remote_reset(con);
	    con->put();
 	  } else if ((long)m == D_CONNECT) {
	    lock.Lock();
	    Connection *con = connect_q.front();
	    connect_q.pop_front();
	    lock.Unlock();
	    ms_deliver_handle_connect(con);
	    con->put();
 	  } else if ((long)m == D_BAD_RESET) {
	    lock.Lock();
	    Connection *con = reset_q.front();
	    reset_q.pop_front();
	    lock.Unlock();
	    ms_deliver_handle_reset(con);
	    con->put();
	  } else {
	    dout(1) << "<== " << m->get_source_inst()
		    << " " << m->get_seq()
		    << " ==== " << *m
		    << " ==== " << m->get_payload().length() << "+" << m->get_middle().length()
		    << "+" << m->get_data().length()
		    << " (" << m->get_footer().front_crc << " " << m->get_footer().middle_crc
		    << " " << m->get_footer().data_crc << ")"
		    << " " << m 
		    << dendl;
	    ms_deliver_dispatch(m);
	    dout(20) << "done calling dispatch on " << m << dendl;
	  }
        }
      }
      lock.Lock();
      continue;
    }
    cond.Wait(lock);
  }
  lock.Unlock();
  dout(15) << "dispatch: ending loop " << dendl;

  // deregister
  rank->unregister_entity(this);
  put();
}

void SimpleMessenger::Endpoint::ready()
{
  dout(10) << "ready " << get_myaddr() << dendl;
  assert(!dispatch_thread.is_started());
  get();
  dispatch_thread.create();
}


int SimpleMessenger::Endpoint::shutdown()
{
  dout(10) << "shutdown " << get_myaddr() << dendl;
  
  // stop my dispatch thread
  if (dispatch_thread.am_self()) {
    dout(10) << "shutdown i am dispatch, setting stop flag" << dendl;
    stop = true;
  } else {
    dout(10) << "shutdown i am not dispatch, setting stop flag and joining thread." << dendl;
    lock.Lock();
    stop = true;
    cond.Signal();
    lock.Unlock();
  }
  return 0;
}

void SimpleMessenger::Endpoint::suicide()
{
  dout(10) << "suicide " << get_myaddr() << dendl;
  shutdown();
  // hmm, or exit(0)?
}

void SimpleMessenger::Endpoint::prepare_dest(const entity_inst_t& inst)
{
  rank->lock.Lock();
  {
    if (rank->rank_pipe.count(inst.addr) == 0)
      rank->connect_rank(inst.addr, inst.name.type());
  }
  rank->lock.Unlock();
}

int SimpleMessenger::Endpoint::send_message(Message *m, entity_inst_t dest)
{
  // set envelope
  m->get_header().src = get_myinst();
  m->get_header().orig_src = m->get_header().src;

  if (!m->get_priority()) m->set_priority(get_default_send_priority());
 
  dout(1) << "--> " << dest.name << " " << dest.addr
          << " -- " << *m
    	  << " -- ?+" << m->get_data().length()
	  << " " << m 
	  << dendl;

  rank->submit_message(m, dest);

  return 0;
}

int SimpleMessenger::Endpoint::forward_message(Message *m, entity_inst_t dest)
{
  // set envelope
  m->get_header().src = get_myinst();

  if (!m->get_priority()) m->set_priority(get_default_send_priority());
 
  dout(1) << "**> " << dest.name << " " << dest.addr
          << " -- " << *m
    	  << " -- ?+" << m->get_data().length()
	  << " " << m 
          << dendl;

  rank->submit_message(m, dest);

  return 0;
}



int SimpleMessenger::Endpoint::lazy_send_message(Message *m, entity_inst_t dest)
{
  // set envelope
  m->get_header().src = get_myinst();
  m->get_header().orig_src = m->get_header().src;

  if (!m->get_priority()) m->set_priority(get_default_send_priority());
 
  dout(1) << "lazy "
	  << " --> " << dest.name << " " << dest.addr
          << " -- " << *m
    	  << " -- ?+" << m->get_data().length()
	  << " " << m 
          << dendl;

  rank->submit_message(m, dest, true);

  return 0;
}

int SimpleMessenger::Endpoint::send_keepalive(entity_inst_t dest)
{
  rank->send_keepalive(dest);
  return 0;
}



void SimpleMessenger::Endpoint::mark_down(entity_addr_t a)
{
  rank->mark_down(a);
}


entity_addr_t SimpleMessenger::Endpoint::get_myaddr()
{
  entity_addr_t a = rank->rank_addr;
  a.erank = my_rank;
  return a;  
}




/**************************************
 * Pipe
 */

#undef dout_prefix
#define dout_prefix _pipe_prefix()
ostream& SimpleMessenger::Pipe::_pipe_prefix() {
  return *_dout << dbeginl << pthread_self()
		<< " -- " << rank->rank_addr << " >> " << peer_addr << " pipe(" << this
		<< " sd=" << sd
		<< " pgs=" << peer_global_seq
		<< " cs=" << connect_seq
		<< " l=" << policy.lossy
		<< ").";
}

static int get_proto_version(int my_type, int peer_type, bool connect)
{
  // set reply protocol version
  if (peer_type == my_type) {
    // internal
    switch (my_type) {
    case CEPH_ENTITY_TYPE_OSD: return CEPH_OSD_PROTOCOL;
    case CEPH_ENTITY_TYPE_MDS: return CEPH_MDS_PROTOCOL;
    case CEPH_ENTITY_TYPE_MON: return CEPH_MON_PROTOCOL;
    }
  } else {
    // public
    if (connect) {
      switch (peer_type) {
      case CEPH_ENTITY_TYPE_OSD: return CEPH_OSDC_PROTOCOL;
      case CEPH_ENTITY_TYPE_MDS: return CEPH_MDSC_PROTOCOL;
      case CEPH_ENTITY_TYPE_MON: return CEPH_MONC_PROTOCOL;
      }
    } else {
      switch (my_type) {
      case CEPH_ENTITY_TYPE_OSD: return CEPH_OSDC_PROTOCOL;
      case CEPH_ENTITY_TYPE_MDS: return CEPH_MDSC_PROTOCOL;
      case CEPH_ENTITY_TYPE_MON: return CEPH_MONC_PROTOCOL;
      }
    }
  }
  return 0;
}


int SimpleMessenger::Pipe::accept()
{
  dout(10) << "accept" << dendl;

  // my creater gave me sd via accept()
  assert(state == STATE_ACCEPTING);
  
  // announce myself.
  int rc = tcp_write(sd, CEPH_BANNER, strlen(CEPH_BANNER));
  if (rc < 0) {
    dout(10) << "accept couldn't write banner" << dendl;
    state = STATE_CLOSED;
    return -1;
  }

  // and my addr
  bufferlist addrs;
  ::encode(rank->rank_addr, addrs);

  // and peer's socket addr (they might not know their ip)
  entity_addr_t socket_addr;
  socklen_t len = sizeof(socket_addr.ss_addr());
  int r = ::getpeername(sd, (sockaddr*)&socket_addr.ss_addr(), &len);
  if (r < 0) {
    char buf[80];
    dout(0) << "accept failed to getpeername " << errno << " " << strerror_r(errno, buf, sizeof(buf)) << dendl;
    state = STATE_CLOSED;
    return -1;
  }
  ::encode(socket_addr, addrs);

  rc = tcp_write(sd, addrs.c_str(), addrs.length());
  if (rc < 0) {
    dout(10) << "accept couldn't write my+peer addr" << dendl;
    state = STATE_CLOSED;
    return -1;
  }

  dout(10) << "accept sd=" << sd << dendl;
  
  // identify peer
  char banner[strlen(CEPH_BANNER)+1];
  rc = tcp_read(sd, banner, strlen(CEPH_BANNER));
  if (rc < 0) {
    dout(10) << "accept couldn't read banner" << dendl;
    state = STATE_CLOSED;
    return -1;
  }
  if (memcmp(banner, CEPH_BANNER, strlen(CEPH_BANNER))) {
    banner[strlen(CEPH_BANNER)] = 0;
    dout(1) << "accept peer sent bad banner '" << banner << "' (should be '" << CEPH_BANNER << "')" << dendl;
    state = STATE_CLOSED;
    return -1;
  }
  bufferlist addrbl;
  {
    bufferptr tp(sizeof(peer_addr));
    addrbl.push_back(tp);
  }
  rc = tcp_read(sd, addrbl.c_str(), addrbl.length());
  if (rc < 0) {
    dout(10) << "accept couldn't read peer_addr" << dendl;
    state = STATE_CLOSED;
    return -1;
  }
  {
    bufferlist::iterator ti = addrbl.begin();
    ::decode(peer_addr, ti);
  }

  dout(10) << "accept peer addr is " << peer_addr << dendl;
  if (peer_addr.is_blank_addr()) {
    // peer apparently doesn't know what ip they have; figure it out for them.
    int port = peer_addr.get_port();
    peer_addr.addr = socket_addr.addr;
    peer_addr.set_port(port);
    dout(0) << "accept peer addr is really " << peer_addr
	    << " (socket is " << socket_addr << ")" << dendl;
  }
  set_peer_addr(peer_addr);  // so that connection_state gets set up
  
  ceph_msg_connect connect;
  ceph_msg_connect_reply reply;
  Pipe *existing = 0;
  bufferptr bp;
  bufferlist authorizer, authorizer_reply;
  bool authorizer_valid;

  // this should roughly mirror pseudocode at
  //  http://ceph.newdream.net/wiki/Messaging_protocol

  while (1) {
    rc = tcp_read(sd, (char*)&connect, sizeof(connect));
    if (rc < 0) {
      dout(10) << "accept couldn't read connect" << dendl;
      goto fail_unlocked;
    }


    authorizer.clear();
    if (connect.authorizer_len) {
      bp = buffer::create(connect.authorizer_len);
      if (tcp_read(sd, bp.c_str(), connect.authorizer_len) < 0) {
        dout(10) << "accept couldn't read connect authorizer" << dendl;
        goto fail_unlocked;
      }
      authorizer.push_back(bp);
      authorizer_reply.clear();
    }

    dout(20) << "accept got peer connect_seq " << connect.connect_seq
	     << " global_seq " << connect.global_seq
	     << dendl;
    
    rank->lock.Lock();

    // note peer's type, flags
    set_peer_type(connect.host_type);
    policy = rank->get_policy(connect.host_type);
    dout(10) << "accept of host_type " << connect.host_type
	     << ", policy.lossy=" << policy.lossy
	     << dendl;

    memset(&reply, 0, sizeof(reply));
    reply.protocol_version = get_proto_version(rank->my_type, peer_type, false);

    // mismatch?
    dout(10) << "accept my proto " << reply.protocol_version
	     << ", their proto " << connect.protocol_version << dendl;
    if (connect.protocol_version != reply.protocol_version) {
      reply.tag = CEPH_MSGR_TAG_BADPROTOVER;
      rank->lock.Unlock();
      goto reply;
    }
    
    if (rank->verify_authorizer(connection_state, peer_type,
				connect.authorizer_protocol, authorizer, authorizer_reply, authorizer_valid) &&
	!authorizer_valid) {
      dout(0) << "accept bad authorizer" << dendl;
      reply.tag = CEPH_MSGR_TAG_BADAUTHORIZER;
      rank->lock.Unlock();
      goto reply;
    }
    
    // existing?
    if (rank->rank_pipe.count(peer_addr)) {
      existing = rank->rank_pipe[peer_addr];
      existing->lock.Lock();

      if (connect.global_seq < existing->peer_global_seq) {
	dout(10) << "accept existing " << existing << ".gseq " << existing->peer_global_seq
		 << " > " << connect.global_seq << ", RETRY_GLOBAL" << dendl;
	reply.tag = CEPH_MSGR_TAG_RETRY_GLOBAL;
	reply.global_seq = existing->peer_global_seq;  // so we can send it below..
	existing->lock.Unlock();
	rank->lock.Unlock();
	goto reply;
      } else {
	dout(10) << "accept existing " << existing << ".gseq " << existing->peer_global_seq
		 << " <= " << connect.global_seq << ", looks ok" << dendl;
      }
      
      if (existing->policy.lossy) {
	dout(-10) << "accept replacing existing (lossy) channel (new one lossy="
		  << policy.lossy << ")" << dendl;
	existing->was_session_reset();
	goto replace;
      }
      /*if (lossy_rx) {
	if (existing->state == STATE_STANDBY) {
	  dout(-10) << "accept incoming lossy connection, kicking outgoing lossless "
		    << existing << dendl;
	  existing->state = STATE_CONNECTING;
	  existing->cond.Signal();
	} else {
	  dout(-10) << "accept incoming lossy connection, our lossless " << existing
		    << " has state " << existing->state << ", doing nothing" << dendl;
	}
	existing->lock.Unlock();
	goto fail;
	}*/

      dout(-10) << "accept connect_seq " << connect.connect_seq
		<< " vs existing " << existing->connect_seq
		<< " state " << existing->state << dendl;

      if (connect.connect_seq < existing->connect_seq) {
	if (connect.connect_seq == 0) {
	  dout(-10) << "accept peer reset, then tried to connect to us, replacing" << dendl;
	  existing->was_session_reset(); // this resets out_queue, msg_ and connect_seq #'s
	  goto replace;
	} else {
	  // old attempt, or we sent READY but they didn't get it.
	  dout(10) << "accept existing " << existing << ".cseq " << existing->connect_seq
		   << " > " << connect.connect_seq << ", RETRY_SESSION" << dendl;
	  reply.tag = CEPH_MSGR_TAG_RETRY_SESSION;
	  reply.connect_seq = existing->connect_seq;  // so we can send it below..
	  existing->lock.Unlock();
	  rank->lock.Unlock();
	  goto reply;
	}
      }

      if (connect.connect_seq == existing->connect_seq) {
	// connection race?
	if (peer_addr < rank->rank_addr ||
	    existing->policy.server) {
	  // incoming wins
	  dout(10) << "accept connection race, existing " << existing << ".cseq " << existing->connect_seq
		   << " == " << connect.connect_seq << ", or we are server, replacing my attempt" << dendl;
	  assert(existing->state == STATE_CONNECTING ||
		 existing->state == STATE_STANDBY ||
		 existing->state == STATE_WAIT);
	  goto replace;
	} else {
	  // our existing outgoing wins
	  dout(10) << "accept connection race, existing " << existing << ".cseq " << existing->connect_seq
		   << " == " << connect.connect_seq << ", sending WAIT" << dendl;
	  assert(peer_addr > rank->rank_addr);
	  assert(existing->state == STATE_CONNECTING); // this will win
	  reply.tag = CEPH_MSGR_TAG_WAIT;
	  existing->lock.Unlock();
	  rank->lock.Unlock();
	  goto reply;
	}
      }

      assert(connect.connect_seq > existing->connect_seq);
      assert(connect.global_seq >= existing->peer_global_seq);
      if (existing->connect_seq == 0) {
	dout(0) << "accept we reset (peer sent cseq " << connect.connect_seq 
		 << ", " << existing << ".cseq = " << existing->connect_seq
		 << "), sending RESETSESSION" << dendl;
	reply.tag = CEPH_MSGR_TAG_RESETSESSION;
	rank->lock.Unlock();
	existing->lock.Unlock();
	goto reply;
      }

      // reconnect
      dout(10) << "accept peer sent cseq " << connect.connect_seq
	       << " > " << existing->connect_seq << dendl;
      goto replace;
    } // existing
    else if (connect.connect_seq > 0) {
      // we reset, and they are opening a new session
      dout(0) << "accept we reset (peer sent cseq " << connect.connect_seq << "), sending RESETSESSION" << dendl;
      rank->lock.Unlock();
      reply.tag = CEPH_MSGR_TAG_RESETSESSION;
      goto reply;
    } else {
      // new session
      dout(10) << "accept new session" << dendl;
      goto open;
    }
    assert(0);    

  reply:
    reply.authorizer_len = authorizer_reply.length();
    rc = tcp_write(sd, (char*)&reply, sizeof(reply));
    if (rc < 0)
      goto fail_unlocked;
    if (reply.authorizer_len) {
      rc = tcp_write(sd, authorizer_reply.c_str(), authorizer_reply.length());
      if (rc < 0)
	goto fail_unlocked;
    }
  }
  
 replace:
  dout(10) << "accept replacing " << existing << dendl;
  existing->state = STATE_CLOSED;
  existing->cond.Signal();
  existing->reader_thread.kill(SIGUSR2);
  existing->unregister_pipe();
    
  // steal queue and out_seq
  existing->requeue_sent();
  out_seq = existing->out_seq;
  in_seq = existing->in_seq;
  dout(10) << "accept   out_seq " << out_seq << "  in_seq " << in_seq << dendl;
  for (map<int, list<Message*> >::iterator p = existing->q.begin();
       p != existing->q.end();
       p++)
    q[p->first].splice(q[p->first].begin(), p->second);
  
  existing->lock.Unlock();

 open:
  // open
  connect_seq = connect.connect_seq + 1;
  peer_global_seq = connect.global_seq;
  dout(10) << "accept success, connect_seq = " << connect_seq << ", sending READY" << dendl;

  // send READY reply
  reply.tag = CEPH_MSGR_TAG_READY;
  reply.global_seq = rank->get_global_seq();
  reply.connect_seq = connect_seq;
  reply.flags = 0;
  reply.authorizer_len = authorizer_reply.length();
  if (policy.lossy)
    reply.flags = reply.flags | CEPH_MSG_CONNECT_LOSSY;

  // ok!
  register_pipe();
  rank->lock.Unlock();

  rc = tcp_write(sd, (char*)&reply, sizeof(reply));
  if (rc < 0)
    goto fail;

  if (reply.authorizer_len) {
    rc = tcp_write(sd, authorizer_reply.c_str(), authorizer_reply.length());
    if (rc < 0)
      goto fail;
  }

  lock.Lock();
  if (state != STATE_CLOSED) {
    dout(10) << "accept starting writer, " << "state=" << state << dendl;
    start_writer();
  }
  dout(20) << "accept done" << dendl;
  lock.Unlock();
  return 0;   // success.


 fail:
  rank->lock.Unlock();
 fail_unlocked:
  lock.Lock();
  state = STATE_CLOSED;
  fault();
  lock.Unlock();
  return -1;
}

int SimpleMessenger::Pipe::connect()
{
  bool got_bad_auth = false;

  dout(10) << "connect " << connect_seq << dendl;
  assert(lock.is_locked());

  if (sd >= 0) {
    ::close(sd);
    sd = -1;
    closed_socket();
  }
  __u32 cseq = connect_seq;
  __u32 gseq = rank->get_global_seq();

  // stop reader thrad
  join_reader();

  lock.Unlock();
  
  char tag = -1;
  int rc;
  struct msghdr msg;
  struct iovec msgvec[2];
  int msglen;
  char banner[strlen(CEPH_BANNER)];
  entity_addr_t paddr;
  entity_addr_t peer_addr_for_me, socket_addr;
<<<<<<< HEAD
  AuthAuthorizer *authorizer = NULL;
=======
  bufferlist addrbl, myaddrbl;
>>>>>>> b051a2fd

  // create socket?
  sd = ::socket(AF_INET, SOCK_STREAM, 0);
  if (sd < 0) {
    char buf[80];
    dout(-1) << "connect couldn't created socket " << strerror_r(errno, buf, sizeof(buf)) << dendl;
    assert(0);
    goto fail;
  }
  opened_socket();

  char buf[80];

  // connect!
  dout(10) << "connecting to " << peer_addr << dendl;
  rc = ::connect(sd, (sockaddr*)&peer_addr.addr, sizeof(peer_addr.addr));
  if (rc < 0) {
    dout(2) << "connect error " << peer_addr
	     << ", " << errno << ": " << strerror_r(errno, buf, sizeof(buf)) << dendl;
    goto fail;
  }

  // disable Nagle algorithm?
  if (g_conf.ms_tcp_nodelay) {
    int flag = 1;
    int r = ::setsockopt(sd, IPPROTO_TCP, TCP_NODELAY, (char*)&flag, sizeof(flag));
    if (r < 0) 
      dout(0) << "connect couldn't set TCP_NODELAY: " << strerror_r(errno, buf, sizeof(buf)) << dendl;
  }

  // verify banner
  // FIXME: this should be non-blocking, or in some other way verify the banner as we get it.
  rc = tcp_read(sd, (char*)&banner, strlen(CEPH_BANNER));
  if (rc < 0) {
    dout(2) << "connect couldn't read banner, " << strerror_r(errno, buf, sizeof(buf)) << dendl;
    goto fail;
  }
  if (memcmp(banner, CEPH_BANNER, strlen(CEPH_BANNER))) {
    dout(0) << "connect protocol error (bad banner) on peer " << paddr << dendl;
    goto fail;
  }

  memset(&msg, 0, sizeof(msg));
  msgvec[0].iov_base = banner;
  msgvec[0].iov_len = strlen(CEPH_BANNER);
  msg.msg_iov = msgvec;
  msg.msg_iovlen = 1;
  msglen = msgvec[0].iov_len;
  if (do_sendmsg(sd, &msg, msglen)) {
    dout(2) << "connect couldn't write my banner, " << strerror_r(errno, buf, sizeof(buf)) << dendl;
    goto fail;
  }

  // identify peer
  {
    bufferptr p(sizeof(paddr) * 2);
    addrbl.push_back(p);
  }
  rc = tcp_read(sd, addrbl.c_str(), addrbl.length());
  if (rc < 0) {
    dout(2) << "connect couldn't read peer addrs, " << strerror_r(errno, buf, sizeof(buf)) << dendl;
    goto fail;
  }
  {
    bufferlist::iterator p = addrbl.begin();
    ::decode(paddr, p);
    ::decode(peer_addr_for_me, p);
  }

  dout(20) << "connect read peer addr " << paddr << " on socket " << sd << dendl;
  if (!peer_addr.is_local_to(paddr)) {
    if (paddr.is_blank_addr() &&
	peer_addr.get_port() == paddr.get_port() &&
	peer_addr.get_nonce() == paddr.get_nonce()) {
      dout(0) << "connect claims to be " 
	      << paddr << " not " << peer_addr << " - presumably this is the same node!" << dendl;
    } else {
      dout(0) << "connect claims to be " 
	      << paddr << " not " << peer_addr << " - wrong node!" << dendl;
      goto fail;
    }
  }

  dout(20) << "connect peer addr for me is " << peer_addr_for_me << dendl;

  if (rank->need_addr)
    rank->learned_addr(peer_addr_for_me);

  ::encode(rank->rank_addr, myaddrbl);

  memset(&msg, 0, sizeof(msg));
  msgvec[0].iov_base = myaddrbl.c_str();
  msgvec[0].iov_len = myaddrbl.length();
  msg.msg_iov = msgvec;
  msg.msg_iovlen = 1;
  msglen = msgvec[0].iov_len;
  if (do_sendmsg(sd, &msg, msglen)) {
    dout(2) << "connect couldn't write my addr, " << strerror_r(errno, buf, sizeof(buf)) << dendl;
    goto fail;
  }
  dout(10) << "connect sent my addr " << rank->rank_addr << dendl;


  while (1) {
    delete authorizer;
    authorizer = rank->get_authorizer(peer_type, false);
    bufferlist authorizer_reply;

    ceph_msg_connect connect;
    connect.host_type = rank->my_type;
    connect.global_seq = gseq;
    connect.connect_seq = cseq;
    connect.protocol_version = get_proto_version(rank->my_type, peer_type, true);
    connect.authorizer_protocol = authorizer ? authorizer->protocol : 0;
    connect.authorizer_len = authorizer ? authorizer->bl.length() : 0;
    if (authorizer) 
      dout(10) << "connect.authorizer_len=" << connect.authorizer_len
	       << " protocol=" << connect.authorizer_protocol << dendl;
    connect.flags = 0;
    if (policy.lossy)
      connect.flags |= CEPH_MSG_CONNECT_LOSSY;  // this is fyi, actually, server decides!
    memset(&msg, 0, sizeof(msg));
    msgvec[0].iov_base = (char*)&connect;
    msgvec[0].iov_len = sizeof(connect);
    msg.msg_iov = msgvec;
    msg.msg_iovlen = 1;
    msglen = msgvec[0].iov_len;
    if (authorizer) {
      msgvec[1].iov_base = authorizer->bl.c_str();
      msgvec[1].iov_len = authorizer->bl.length();
      msg.msg_iovlen++;
      msglen += msgvec[1].iov_len;
    }

    dout(10) << "connect sending gseq=" << gseq << " cseq=" << cseq
	     << " proto=" << connect.protocol_version << dendl;
    if (do_sendmsg(sd, &msg, msglen)) {
      dout(2) << "connect couldn't write gseq, cseq, " << strerror_r(errno, buf, sizeof(buf)) << dendl;
      goto fail;
    }

    dout(20) << "connect wrote (self +) cseq, waiting for reply" << dendl;
    ceph_msg_connect_reply reply;
    if (tcp_read(sd, (char*)&reply, sizeof(reply)) < 0) {
      dout(2) << "connect read reply " << strerror_r(errno, buf, sizeof(buf)) << dendl;
      goto fail;
    }
    dout(20) << "connect got reply tag " << (int)reply.tag
	     << " connect_seq " << reply.connect_seq
	     << " global_seq " << reply.global_seq
	     << " proto " << reply.protocol_version
	     << " flags " << (int)reply.flags
	     << dendl;

    authorizer_reply.clear();

    if (reply.authorizer_len) {
      dout(10) << "reply.authorizer_len=" << reply.authorizer_len << dendl;
      bufferptr bp = buffer::create(reply.authorizer_len);
      if (tcp_read(sd, bp.c_str(), reply.authorizer_len) < 0) {
        dout(10) << "connect couldn't read connect authorizer_reply" << dendl;
	goto fail;
      }
      authorizer_reply.push_back(bp);
    }

    if (authorizer) {
      bufferlist::iterator iter = authorizer_reply.begin();
      if (!authorizer->verify_reply(iter)) {
        dout(0) << "failed verifying authorize reply" << dendl;
	goto fail;
      }
    }

    lock.Lock();
    if (state != STATE_CONNECTING) {
      dout(0) << "connect got RESETSESSION but no longer connecting" << dendl;
      goto stop_locked;
    }

    if (reply.tag == CEPH_MSGR_TAG_BADPROTOVER) {
      dout(0) << "connect protocol version mismatch, my " << connect.protocol_version
	      << " != " << reply.protocol_version << dendl;
      goto fail_locked;
    }

    if (reply.tag == CEPH_MSGR_TAG_BADAUTHORIZER) {
      dout(0) << "connect got BADAUTHORIZER" << dendl;
      if (got_bad_auth)
        goto stop_locked;
      got_bad_auth = true;
      lock.Unlock();
      authorizer = rank->get_authorizer(peer_type, true);  // try harder
      continue;
    }
    if (reply.tag == CEPH_MSGR_TAG_RESETSESSION) {
      dout(0) << "connect got RESETSESSION" << dendl;
      was_session_reset();
      cseq = 0;
      lock.Unlock();
      continue;
    }
    if (reply.tag == CEPH_MSGR_TAG_RETRY_GLOBAL) {
      gseq = rank->get_global_seq(reply.global_seq);
      dout(10) << "connect got RETRY_GLOBAL " << reply.global_seq
	       << " chose new " << gseq << dendl;
      lock.Unlock();
      continue;
    }
    if (reply.tag == CEPH_MSGR_TAG_RETRY_SESSION) {
      assert(reply.connect_seq > connect_seq);
      dout(10) << "connect got RETRY_SESSION " << connect_seq
	       << " -> " << reply.connect_seq << dendl;
      cseq = connect_seq = reply.connect_seq;
      lock.Unlock();
      continue;
    }

    if (reply.tag == CEPH_MSGR_TAG_WAIT) {
      dout(3) << "connect got WAIT (connection race)" << dendl;
      state = STATE_WAIT;
      goto stop_locked;
    }

    if (reply.tag == CEPH_MSGR_TAG_READY) {
      // hooray!
      peer_global_seq = reply.global_seq;
      policy.lossy = reply.flags & CEPH_MSG_CONNECT_LOSSY;
      state = STATE_OPEN;
      connect_seq = cseq + 1;
      assert(connect_seq == reply.connect_seq);
      backoff = utime_t();
      dout(20) << "connect success " << connect_seq << ", lossy = " << policy.lossy << dendl;

      for (unsigned i=0; i<rank->local.size(); i++) 
	if (rank->local[i])
	  rank->local[i]->queue_connect(connection_state->get());

      if (!reader_running) {
	dout(20) << "connect starting reader" << dendl;
	start_reader();
      }
      return 0;
    }
    
    // protocol error
    dout(0) << "connect got bad tag " << (int)tag << dendl;
    goto fail_locked;
  }

 fail:
  lock.Lock();
 fail_locked:
  if (state == STATE_CONNECTING)
    fault();
  else
    dout(3) << "connect fault, but state != connecting, stopping" << dendl;

 stop_locked:
  delete authorizer;
  return -1;
}

void SimpleMessenger::Pipe::register_pipe()
{
  dout(10) << "register_pipe" << dendl;
  assert(rank->lock.is_locked());
  assert(rank->rank_pipe.count(peer_addr) == 0);
  rank->rank_pipe[peer_addr] = this;
}

void SimpleMessenger::Pipe::unregister_pipe()
{
  assert(rank->lock.is_locked());
  if (rank->rank_pipe.count(peer_addr) &&
      rank->rank_pipe[peer_addr] == this) {
    dout(10) << "unregister_pipe" << dendl;
    rank->rank_pipe.erase(peer_addr);
  } else {
    dout(10) << "unregister_pipe - not registered" << dendl;
  }
}


void SimpleMessenger::Pipe::requeue_sent()
{
  if (sent.empty())
    return;

  list<Message*>& rq = q[CEPH_MSG_PRIO_HIGHEST];
  while (!sent.empty()) {
    Message *m = sent.back();
    sent.pop_back();
    dout(10) << "requeue_sent " << *m << " for resend seq " << out_seq
	     << " (" << m->get_seq() << ")" << dendl;
    rq.push_front(m);
    out_seq--;
  }
}

void SimpleMessenger::Pipe::discard_queue()
{
  dout(10) << "discard_queue" << dendl;
  for (list<Message*>::iterator p = sent.begin(); p != sent.end(); p++)
    (*p)->put();
  sent.clear();
  for (map<int,list<Message*> >::iterator p = q.begin(); p != q.end(); p++)
    for (list<Message*>::iterator r = p->second.begin(); r != p->second.end(); r++)
      (*r)->put();
  q.clear();
}


void SimpleMessenger::Pipe::fault(bool onconnect, bool onread)
{
  assert(lock.is_locked());
  cond.Signal();

  if (onread && state == STATE_CONNECTING) {
    dout(10) << "fault already connecting, reader shutting down" << dendl;
    return;
  }
  
  char buf[80];
  if (!onconnect) dout(2) << "fault " << errno << ": " << strerror_r(errno, buf, sizeof(buf)) << dendl;

  if (state == STATE_CLOSED ||
      state == STATE_CLOSING) {
    dout(10) << "fault already closed|closing" << dendl;
    return;
  }

  if (sd >= 0) {
    ::close(sd);
    sd = -1;
    closed_socket();
  }

  // lossy channel?
  if (policy.lossy) {
    dout(10) << "fault on lossy channel, failing" << dendl;
    was_session_reset();
    fail();
    return;
  }

  // requeue sent items
  requeue_sent();

  if (!is_queued()) {
    if (state == STATE_CLOSING || onconnect) {
      dout(10) << "fault on connect, or already closing, and q empty: setting closed." << dendl;
      state = STATE_CLOSED;
    } else {
      dout(0) << "fault with nothing to send, going to standby" << dendl;
      state = STATE_STANDBY;
    }
    return;
  } 


  utime_t now = g_clock.now();
  if (state != STATE_CONNECTING) {
    if (!onconnect)
      dout(0) << "fault initiating reconnect" << dendl;
    connect_seq++;
    state = STATE_CONNECTING;
    backoff = utime_t();
  } else if (backoff == utime_t()) {
    if (!onconnect)
      dout(0) << "fault first fault" << dendl;
    backoff.set_from_double(g_conf.ms_initial_backoff);
  } else {
    dout(10) << "fault waiting " << backoff << dendl;
    cond.WaitInterval(lock, backoff);
    backoff += backoff;
    if (backoff > g_conf.ms_max_backoff)
      backoff.set_from_double(g_conf.ms_max_backoff);
    dout(10) << "fault done waiting or woke up" << dendl;
  }
}

void SimpleMessenger::Pipe::fail()
{
  derr(10) << "fail" << dendl;
  assert(lock.is_locked());

  stop();
  report_failures();

  for (unsigned i=0; i<rank->local.size(); i++) 
    if (rank->local[i])
      rank->local[i]->queue_reset(connection_state->get());

  // unregister
  lock.Unlock();
  rank->lock.Lock();
  unregister_pipe();
  rank->lock.Unlock();
  lock.Lock();
}

void SimpleMessenger::Pipe::was_session_reset()
{
  assert(lock.is_locked());

  dout(10) << "was_session_reset" << dendl;
  report_failures();
  for (unsigned i=0; i<rank->local.size(); i++) 
    if (rank->local[i])
      rank->local[i]->queue_remote_reset(connection_state->get());

  out_seq = 0;
  in_seq = 0;
  connect_seq = 0;
}

void SimpleMessenger::Pipe::report_failures()
{
  // report failures
  q[CEPH_MSG_PRIO_HIGHEST].splice(q[CEPH_MSG_PRIO_HIGHEST].begin(), sent);
  while (1) {
    Message *m = _get_next_outgoing();
    if (!m)
      break;
    m->put();
  }
}

void SimpleMessenger::Pipe::stop()
{
  dout(10) << "stop" << dendl;
  state = STATE_CLOSED;
  cond.Signal();
  if (sd >= 0) {
    ::close(sd);
    sd = -1;
  }
  if (reader_running)
    reader_thread.kill(SIGUSR2);
  if (writer_running)
    writer_thread.kill(SIGUSR2);
}


/* read msgs from socket.
 * also, server.
 */
void SimpleMessenger::Pipe::reader()
{
  if (state == STATE_ACCEPTING) 
    accept();

  lock.Lock();

  // loop.
  while (state != STATE_CLOSED &&
	 state != STATE_CONNECTING) {
    assert(lock.is_locked());

    // sleep if (re)connecting
    if (state == STATE_STANDBY) {
      dout(20) << "reader sleeping during reconnect|standby" << dendl;
      cond.Wait(lock);
      continue;
    }

    lock.Unlock();

    char buf[80];
    char tag = -1;
    dout(20) << "reader reading tag..." << dendl;
    int rc = tcp_read(sd, (char*)&tag, 1);
    if (rc < 0) {
      lock.Lock();
      dout(2) << "reader couldn't read tag, " << strerror_r(errno, buf, sizeof(buf)) << dendl;
      fault(false, true);
      continue;
    }

    if (tag == CEPH_MSGR_TAG_KEEPALIVE) {
      dout(20) << "reader got KEEPALIVE" << dendl;
      lock.Lock();
      continue;
    }

    // open ...
    if (tag == CEPH_MSGR_TAG_ACK) {
      dout(20) << "reader got ACK" << dendl;
      __le64 seq;
      int rc = tcp_read( sd, (char*)&seq, sizeof(seq));
      lock.Lock();
      if (rc < 0) {
	dout(2) << "reader couldn't read ack seq, " << strerror_r(errno, buf, sizeof(buf)) << dendl;
	fault(false, true);
      } else if (state != STATE_CLOSED) {
	dout(15) << "reader got ack seq " << seq << dendl;
	// trim sent list
	while (!sent.empty() &&
	       sent.front()->get_seq() <= seq) {
	  Message *m = sent.front();
	  sent.pop_front();
	  dout(10) << "reader got ack seq " 
		    << seq << " >= " << m->get_seq() << " on " << m << " " << *m << dendl;
	  m->put();
	}
      }
      continue;
    }

    else if (tag == CEPH_MSGR_TAG_MSG) {
      dout(20) << "reader got MSG" << dendl;
      Message *m = read_message();

      lock.Lock();
      
      if (!m) {
	derr(2) << "reader read null message, " << strerror_r(errno, buf, sizeof(buf)) << dendl;
	fault(false, true);
	continue;
      }

      if (state == STATE_CLOSED ||
	  state == STATE_CONNECTING)
	continue;

      m->set_connection(connection_state->get());

      // check received seq#
      if (m->get_seq() <= in_seq) {
	dout(-10) << "reader got old message "
		  << m->get_seq() << " <= " << in_seq << " " << m << " " << *m
		  << ", discarding" << dendl;
	delete m;
	continue;
      }
      in_seq++;

      if (!policy.lossy && in_seq != m->get_seq()) {
	dout(0) << "reader got bad seq " << m->get_seq() << " expected " << in_seq
		<< " for " << *m << " from " << m->get_source() << dendl;
	derr(0) << "reader got bad seq " << m->get_seq() << " expected " << in_seq
		<< " for " << *m << " from " << m->get_source() << dendl;
	assert(in_seq == m->get_seq()); // for now!
	fault(false, true);
	delete m;
	continue;
      }

      cond.Signal();  // wake up writer, to ack this
      lock.Unlock();
      
      dout(10) << "reader got message "
	       << m->get_seq() << " " << m << " " << *m
	       << dendl;
      
      // deliver
      Endpoint *entity = 0;
      
      rank->lock.Lock();
      {
	unsigned erank = m->get_header().dst_erank;
	if (erank < rank->max_local && rank->local[erank]) {
	  // find entity
	  entity = rank->local[erank];
	  entity->get();
	} else {
	  derr(0) << "reader got message " << *m << ", which isn't local" << dendl;
	}
      }
      rank->lock.Unlock();
      
      if (entity) {
	entity->queue_message(m);        // queue
	entity->put();
      }

      lock.Lock();
    } 
    
    else if (tag == CEPH_MSGR_TAG_CLOSE) {
      dout(20) << "reader got CLOSE" << dendl;
      lock.Lock();
      if (state == STATE_CLOSING)
	state = STATE_CLOSED;
      else
	state = STATE_CLOSING;
      cond.Signal();
      break;
    }
    else {
      dout(0) << "reader bad tag " << (int)tag << dendl;
      lock.Lock();
      fault(false, true);
    }
  }

 
  // reap?
  bool reap = false;
  reader_running = false;
  if (!writer_running)
    reap = true;

  lock.Unlock();

  if (reap) {
    dout(10) << "reader queueing for reap" << dendl;
    if (sd >= 0) {
      ::close(sd);
      sd = -1;
      closed_socket();
    }
    rank->lock.Lock();
    {
      rank->pipe_reap_queue.push_back(this);
      rank->wait_cond.Signal();
    }
    rank->lock.Unlock();
  }

  dout(10) << "reader done" << dendl;
}

/*
class FakeSocketError : public Context {
  int sd;
public:
  FakeSocketError(int s) : sd(s) {}
  void finish(int r) {
    cout << "faking socket error on " << sd << std::endl;
    ::close(sd);
  }
};
*/

/* write msgs to socket.
 * also, client.
 */
void SimpleMessenger::Pipe::writer()
{
  char buf[80];

  lock.Lock();

  while (state != STATE_CLOSED) {// && state != STATE_WAIT) {
    dout(10) << "writer: state = " << state << " policy.server=" << policy.server << dendl;

    // standby?
    if (is_queued() && state == STATE_STANDBY && !policy.server)
      state = STATE_CONNECTING;

    // connect?
    if (state == STATE_CONNECTING) {
      if (policy.server) {
	state = STATE_STANDBY;
      } else {
	connect();
	continue;
      }
    }
    
    if (state == STATE_CLOSING) {
      // write close tag
      dout(20) << "writer writing CLOSE tag" << dendl;
      char tag = CEPH_MSGR_TAG_CLOSE;
      state = STATE_CLOSED;
      lock.Unlock();
      if (sd) ::write(sd, &tag, 1);
      lock.Lock();
      continue;
    }

    if (state != STATE_CONNECTING && state != STATE_WAIT && state != STATE_STANDBY &&
	(is_queued() || in_seq > in_seq_acked)) {

      // keepalive?
      if (keepalive) {
	lock.Unlock();
	int rc = write_keepalive();
	lock.Lock();
	if (rc < 0) {
	  dout(2) << "writer couldn't write keepalive, " << strerror_r(errno, buf, sizeof(buf)) << dendl;
	  fault();
 	  continue;
	}
	keepalive = false;
      }

      // send ack?
      if (in_seq > in_seq_acked) {
	int send_seq = in_seq;
	lock.Unlock();
	int rc = write_ack(send_seq);
	lock.Lock();
	if (rc < 0) {
	  dout(2) << "writer couldn't write ack, " << strerror_r(errno, buf, sizeof(buf)) << dendl;
	  fault();
 	  continue;
	}
	in_seq_acked = send_seq;
      }

      // grab outgoing message
      Message *m = _get_next_outgoing();
      if (m) {
	m->set_seq(++out_seq);
	sent.push_back(m); // move to sent list
	m->get();
	lock.Unlock();

        dout(20) << "writer encoding " << m->get_seq() << " " << m << " " << *m << dendl;

	// encode and copy out of *m
	m->encode();

        dout(20) << "writer sending " << m->get_seq() << " " << m << dendl;
	int rc = write_message(m);

	lock.Lock();
	if (rc < 0) {
          derr(1) << "writer error sending " << m << ", "
		  << errno << ": " << strerror_r(errno, buf, sizeof(buf)) << dendl;
	  fault();
        }
	m->put();
      }
      continue;
    }
    
    // wait
    dout(20) << "writer sleeping" << dendl;
    cond.Wait(lock);
  }
  
  dout(20) << "writer finishing" << dendl;

  // reap?
  bool reap = false;
  writer_running = false;
  if (!reader_running) reap = true;

  lock.Unlock();
  
  if (reap) {
    dout(10) << "writer queueing for reap" << dendl;
    if (sd >= 0) {
      ::close(sd);
      sd = -1;
      closed_socket();
    }
    rank->lock.Lock();
    {
      rank->pipe_reap_queue.push_back(this);
      rank->wait_cond.Signal();
    }
    rank->lock.Unlock();
  }

  dout(10) << "writer done" << dendl;
}


Message *SimpleMessenger::Pipe::read_message()
{
  // envelope
  //dout(10) << "receiver.read_message from sd " << sd  << dendl;
  
  ceph_msg_header header; 
  ceph_msg_footer footer;

  if (tcp_read( sd, (char*)&header, sizeof(header) ) < 0)
    return 0;

  dout(20) << "reader got envelope type=" << header.type
           << " src " << header.src
           << " front=" << header.front_len
	   << " data=" << header.data_len
	   << " off " << header.data_off
           << dendl;

  // verify header crc
  __u32 header_crc = crc32c_le(0, (unsigned char *)&header, sizeof(header) - sizeof(header.crc));
  if (header_crc != header.crc) {
    dout(0) << "reader got bad header crc " << header_crc << " != " << header.crc << dendl;
    return 0;
  }

  // ok, now it's safe to change the header..
  // munge source address?
  entity_addr_t srcaddr = header.src.addr;
  if (srcaddr.is_blank_addr()) {
    dout(10) << "reader munging src addr " << header.src << " to be " << peer_addr << dendl;
    ceph_entity_addr enc_peer_addr = peer_addr;
    header.orig_src.addr.in_addr = header.src.addr.in_addr = enc_peer_addr.in_addr;    
  }

  // read front
  bufferlist front;
  int front_len = header.front_len;
  if (front_len) {
    bufferptr bp = buffer::create(front_len);
    if (tcp_read( sd, bp.c_str(), front_len ) < 0) 
      return 0;
    front.push_back(bp);
    dout(20) << "reader got front " << front.length() << dendl;
  }

  // read middle
  bufferlist middle;
  int middle_len = header.middle_len;
  if (middle_len) {
    bufferptr bp = buffer::create(middle_len);
    if (tcp_read( sd, bp.c_str(), middle_len ) < 0) 
      return 0;
    middle.push_back(bp);
    dout(20) << "reader got middle " << middle.length() << dendl;
  }


  // read data
  bufferlist data;
  unsigned data_len = le32_to_cpu(header.data_len);
  unsigned data_off = le32_to_cpu(header.data_off);
  if (data_len) {
    int left = data_len;
    if (data_off & ~PAGE_MASK) {
      // head
      int head = MIN(PAGE_SIZE - (data_off & ~PAGE_MASK),
		     (unsigned)left);
      bufferptr bp = buffer::create(head);
      if (tcp_read( sd, bp.c_str(), head ) < 0) 
	return 0;
      data.push_back(bp);
      left -= head;
      dout(20) << "reader got data head " << head << dendl;
    }

    // middle
    int middle = left & PAGE_MASK;
    if (middle > 0) {
      bufferptr bp = buffer::create_page_aligned(middle);
      if (tcp_read( sd, bp.c_str(), middle ) < 0) 
	return 0;
      data.push_back(bp);
      left -= middle;
      dout(20) << "reader got data page-aligned middle " << middle << dendl;
    }

    if (left) {
      bufferptr bp = buffer::create(left);
      if (tcp_read( sd, bp.c_str(), left ) < 0) 
	return 0;
      data.push_back(bp);
      dout(20) << "reader got data tail " << left << dendl;
    }
  }

  // footer
  if (tcp_read(sd, (char*)&footer, sizeof(footer)) < 0) 
    return 0;
  
  int aborted = (footer.flags & CEPH_MSG_FOOTER_COMPLETE) == 0;
  dout(10) << "aborted = " << aborted << dendl;
  if (aborted) {
    dout(0) << "reader got " << front.length() << " + " << middle.length() << " + " << data.length()
	    << " byte message from " << header.src << ".. ABORTED" << dendl;
    // MEH FIXME 
    Message *m = new MGenericMessage(CEPH_MSG_PING);
    header.type = CEPH_MSG_PING;
    m->set_header(header);
    return m;
  }

  dout(20) << "reader got " << front.length() << " + " << middle.length() << " + " << data.length()
	   << " byte message from " << header.src << dendl;
  return decode_message(header, footer, front, middle, data);
}


int SimpleMessenger::Pipe::do_sendmsg(int sd, struct msghdr *msg, int len, bool more)
{
  char buf[80];

  while (len > 0) {
    if (0) { // sanity
      int l = 0;
      for (unsigned i=0; i<msg->msg_iovlen; i++)
	l += msg->msg_iov[i].iov_len;
      assert(l == len);
    }

    int r = ::sendmsg(sd, msg, more ? MSG_MORE : 0);
    if (r == 0) 
      dout(10) << "do_sendmsg hmm do_sendmsg got r==0!" << dendl;
    if (r < 0) { 
      dout(1) << "do_sendmsg error " << strerror_r(errno, buf, sizeof(buf)) << dendl;
      return -1;
    }
    if (state == STATE_CLOSED) {
      dout(10) << "do_sendmsg oh look, state == CLOSED, giving up" << dendl;
      errno = EINTR;
      return -1; // close enough
    }

    if (0) {
      // hex dump
      struct iovec *v = msg->msg_iov;
      size_t left = r;
      size_t vpos = 0;
      dout(0) << "do_sendmsg wrote " << r << " bytes, hexdump:\n";
      int pos = 0;
      int col = 0;
      char buf[20];
      while (left > 0) {
	if (col == 0) {
	  sprintf(buf, "%05x : ", pos);
	  *_dout << buf;
	}
	sprintf(buf, " %02x", ((unsigned char*)v->iov_base)[vpos]);
	*_dout << buf;
	left--;
	if (!left)
	  break;
	vpos++;
	pos++;
	if (vpos == v->iov_len) {
	  v++;
	  vpos = 0;
	}	  
	col++;
	if (col == 16) {
	  *_dout << "\n";
	  col = 0;
	}
      }
      *_dout << dendl;
    }

    len -= r;
    if (len == 0) break;
    
    // hrmph.  trim r bytes off the front of our message.
    dout(20) << "do_sendmail short write did " << r << ", still have " << len << dendl;
    while (r > 0) {
      if (msg->msg_iov[0].iov_len <= (size_t)r) {
	// lose this whole item
	//dout(30) << "skipping " << msg->msg_iov[0].iov_len << ", " << (msg->msg_iovlen-1) << " v, " << r << " left" << dendl;
	r -= msg->msg_iov[0].iov_len;
	msg->msg_iov++;
	msg->msg_iovlen--;
      } else {
	// partial!
	//dout(30) << "adjusting " << msg->msg_iov[0].iov_len << ", " << msg->msg_iovlen << " v, " << r << " left" << dendl;
	msg->msg_iov[0].iov_base = (char *)msg->msg_iov[0].iov_base + r;
	msg->msg_iov[0].iov_len -= r;
	break;
      }
    }
  }
  return 0;
}


int SimpleMessenger::Pipe::write_ack(__u64 seq)
{
  dout(10) << "write_ack " << seq << dendl;

  char c = CEPH_MSGR_TAG_ACK;
  __le64 s;
  s = seq;

  struct msghdr msg;
  memset(&msg, 0, sizeof(msg));
  struct iovec msgvec[2];
  msgvec[0].iov_base = &c;
  msgvec[0].iov_len = 1;
  msgvec[1].iov_base = &s;
  msgvec[1].iov_len = sizeof(s);
  msg.msg_iov = msgvec;
  msg.msg_iovlen = 2;
  
  if (do_sendmsg(sd, &msg, 1 + sizeof(s), true) < 0) 
    return -1;	
  return 0;
}

int SimpleMessenger::Pipe::write_keepalive()
{
  dout(10) << "write_keepalive" << dendl;

  char c = CEPH_MSGR_TAG_KEEPALIVE;

  struct msghdr msg;
  memset(&msg, 0, sizeof(msg));
  struct iovec msgvec[2];
  msgvec[0].iov_base = &c;
  msgvec[0].iov_len = 1;
  msg.msg_iov = msgvec;
  msg.msg_iovlen = 1;
  
  if (do_sendmsg(sd, &msg, 1) < 0) 
    return -1;	
  return 0;
}


int SimpleMessenger::Pipe::write_message(Message *m)
{
  ceph_msg_header& header = m->get_header();
  ceph_msg_footer& footer = m->get_footer();

  // get envelope, buffers
  header.front_len = m->get_payload().length();
  header.middle_len = m->get_middle().length();
  header.data_len = m->get_data().length();
  footer.flags = CEPH_MSG_FOOTER_COMPLETE;
  m->calc_header_crc();

  bufferlist blist = m->get_payload();
  blist.append(m->get_middle());
  blist.append(m->get_data());
  
  dout(20)  << "write_message " << m << dendl;
  
  // set up msghdr and iovecs
  struct msghdr msg;
  memset(&msg, 0, sizeof(msg));
  struct iovec msgvec[3 + blist.buffers().size()];  // conservative upper bound
  msg.msg_iov = msgvec;
  int msglen = 0;
  
  // send tag
  char tag = CEPH_MSGR_TAG_MSG;
  msgvec[msg.msg_iovlen].iov_base = &tag;
  msgvec[msg.msg_iovlen].iov_len = 1;
  msglen++;
  msg.msg_iovlen++;

  // send envelope
  msgvec[msg.msg_iovlen].iov_base = (char*)&header;
  msgvec[msg.msg_iovlen].iov_len = sizeof(header);
  msglen += sizeof(header);
  msg.msg_iovlen++;

  // payload (front+data)
  list<bufferptr>::const_iterator pb = blist.buffers().begin();
  int b_off = 0;  // carry-over buffer offset, if any
  int bl_pos = 0; // blist pos
  int left = blist.length();

  while (left > 0) {
    int donow = MIN(left, (int)pb->length()-b_off);
    if (donow == 0) {
      dout(0) << "donow = " << donow << " left " << left << " pb->length " << pb->length() << " b_off " << b_off << dendl;
    }
    assert(donow > 0);
    dout(30) << " bl_pos " << bl_pos << " b_off " << b_off
	     << " leftinchunk " << left
	     << " buffer len " << pb->length()
	     << " writing " << donow 
	     << dendl;
    
    if (msg.msg_iovlen >= IOV_MAX-2) {
      if (do_sendmsg(sd, &msg, msglen, true)) 
	return -1;	
      
      // and restart the iov
      msg.msg_iov = msgvec;
      msg.msg_iovlen = 0;
      msglen = 0;
    }
    
    msgvec[msg.msg_iovlen].iov_base = (void*)(pb->c_str()+b_off);
    msgvec[msg.msg_iovlen].iov_len = donow;
    msglen += donow;
    msg.msg_iovlen++;
    
    left -= donow;
    assert(left >= 0);
    b_off += donow;
    bl_pos += donow;
    if (left == 0) break;
    while (b_off == (int)pb->length()) {
      pb++;
      b_off = 0;
    }
  }
  assert(left == 0);

  // send footer
  msgvec[msg.msg_iovlen].iov_base = (void*)&footer;
  msgvec[msg.msg_iovlen].iov_len = sizeof(footer);
  msglen += sizeof(footer);
  msg.msg_iovlen++;

  // send
  if (do_sendmsg(sd, &msg, msglen)) 
    return -1;	

  return 0;
}


/********************************************
 * SimpleMessenger
 */
#undef dout_prefix
#define dout_prefix _prefix(this)


/*
 * note: assumes lock is held
 */
void SimpleMessenger::reaper()
{
  dout(10) << "reaper" << dendl;
  assert(lock.is_locked());

  while (!pipe_reap_queue.empty()) {
    Pipe *p = pipe_reap_queue.front();
    dout(10) << "reaper reaping pipe " << p << " " << p->get_peer_addr() << dendl;
    p->unregister_pipe();
    pipe_reap_queue.pop_front();
    assert(pipes.count(p));
    pipes.erase(p);
    p->join();
    p->discard_queue();
    dout(10) << "reaper reaped pipe " << p << " " << p->get_peer_addr() << dendl;
    assert(p->sd < 0);
    delete p;
    dout(10) << "reaper deleted pipe " << p << dendl;
  }
}


int SimpleMessenger::bind(int64_t force_nonce)
{
  lock.Lock();
  if (started) {
    dout(10) << "rank.bind already started" << dendl;
    lock.Unlock();
    return -1;
  }
  dout(10) << "rank.bind" << dendl;
  lock.Unlock();

  // bind to a socket
  return accepter.bind(force_nonce);
}


class C_Die : public Context {
public:
  void finish(int) {
    cerr << "die" << std::endl;
    exit(1);
  }
};

static void write_pid_file(int pid)
{
  if (!g_conf.pid_file)
    return;

  int fd = ::open(g_conf.pid_file, O_CREAT|O_TRUNC|O_WRONLY, 0644);
  if (fd >= 0) {
    char buf[20];
    int len = sprintf(buf, "%d\n", pid);
    ::write(fd, buf, len);
    ::close(fd);
  }
}

static void remove_pid_file()
{
  if (!g_conf.pid_file)
    return;

  // only remove it if it has OUR pid in it!
  int fd = ::open(g_conf.pid_file, O_RDONLY);
  if (fd >= 0) {
    char buf[20];
    ::read(fd, buf, 20);
    ::close(fd);
    int a = atoi(buf);

    if (a == getpid())
      ::unlink(g_conf.pid_file);
    else
      generic_dout(0) << "strange, pid file " << g_conf.pid_file 
	      << " has " << a << ", not expected " << getpid()
	      << dendl;
  }
}

int SimpleMessenger::start(bool nodaemon)
{
  // register at least one entity, first!
  assert(my_type >= 0); 

  lock.Lock();
  if (started) {
    dout(10) << "rank.start already started" << dendl;
    lock.Unlock();
    return 0;
  }

  if (!did_bind)
    rank_addr.nonce = getpid();

  dout(1) << "rank.start" << dendl;
  started = true;
  lock.Unlock();

  // daemonize?
  if (g_conf.daemonize && !nodaemon) {
    if (Thread::get_num_threads() > 0) {
      derr(0) << "rank.start BUG: there are " << Thread::get_num_threads()
	      << " already started that will now die!  call rank.start() sooner." 
	      << dendl;
    }
    dout(1) << "rank.start daemonizing" << dendl;

    if (1) {
      daemon(1, 0);
      write_pid_file(getpid());
    } else {
      pid_t pid = fork();
      if (pid) {
	// i am parent
	write_pid_file(pid);
	::close(0);
	::close(1);
	::close(2);
	_exit(0);
      }
    }
 
    if (g_conf.chdir && g_conf.chdir[0]) {
      ::mkdir(g_conf.chdir, 0700);
      ::chdir(g_conf.chdir);
    }

    _dout_rename_output_file();
  } else if (g_daemon) {
    write_pid_file(getpid());
  }

  // some debug hackery?
  if (g_conf.kill_after) 
    g_timer.add_event_after(g_conf.kill_after, new C_Die);

  // set noop handlers for SIGUSR2, SIGPIPE
  struct sigaction sa;
  memset(&sa, 0, sizeof(sa));
  sa.sa_handler = noop_signal_handler;
  sa.sa_flags = 0;
  sigemptyset(&sa.sa_mask);
  sigaction(SIGUSR2, &sa, NULL);
  sigaction(SIGPIPE, &sa, NULL);  // mask SIGPIPE too.  FIXME: i'm quite certain this is a roundabout way to do that.

  // go!
  if (did_bind)
    accepter.start();
  return 0;
}


/* connect_rank
 * NOTE: assumes rank.lock held.
 */
SimpleMessenger::Pipe *SimpleMessenger::connect_rank(const entity_addr_t& addr, int type)
{
  assert(lock.is_locked());
  assert(addr != rank_addr);
  
  dout(10) << "connect_rank to " << addr << ", creating pipe and registering" << dendl;
  
  // create pipe
  Pipe *pipe = new Pipe(this, Pipe::STATE_CONNECTING);
  pipe->set_peer_type(type);
  pipe->set_peer_addr(addr);
  pipe->policy = get_policy(type);
  pipe->start_writer();
  pipe->register_pipe();
  pipes.insert(pipe);

  return pipe;
}






AuthAuthorizer *SimpleMessenger::get_authorizer(int peer_type, bool force_new)
{
  AuthAuthorizer *a;
  for (unsigned r = 0; r < max_local; r++) {
    if (!local[r])
      continue;
    a = local[r]->ms_deliver_get_authorizer(peer_type, force_new);
    if (a)
      return a;
  }
  return 0;
}

bool SimpleMessenger::verify_authorizer(Connection *con, int peer_type,
					int protocol, bufferlist& authorizer, bufferlist& authorizer_reply,
					bool& isvalid)
{
  for (unsigned r = 0; r < max_local; r++) {
    if (!local[r])
      continue;
    return local[r]->ms_deliver_verify_authorizer(con, peer_type, protocol, authorizer, authorizer_reply, isvalid);
  }
  return false;
}



/* register_entity 
 */
SimpleMessenger::Endpoint *SimpleMessenger::register_entity(entity_name_t name)
{
  dout(10) << "register_entity " << name << dendl;
  lock.Lock();
  
  // create messenger
  int erank = max_local;
  Endpoint *msgr = new Endpoint(this, name, erank);

  // now i know my type.
  if (my_type >= 0)
    assert(my_type == name.type());
  else
    my_type = name.type();

  // add to directory
  max_local++;
  local.resize(max_local);
  stopped.resize(max_local);

  msgr->get();
  local[erank] = msgr;
  stopped[erank] = false;

  dout(10) << "register_entity " << name << " at " << msgr->get_myaddr() << dendl;

  num_local++;
  
  lock.Unlock();
  return msgr;
}


void SimpleMessenger::unregister_entity(Endpoint *msgr)
{
  lock.Lock();
  dout(10) << "unregister_entity " << msgr->get_myname() << dendl;
  
  // remove from local directory.
  assert(msgr->my_rank >= 0);
  assert(local[msgr->my_rank] == msgr);
  local[msgr->my_rank] = 0;
  stopped[msgr->my_rank] = true;
  num_local--;
  msgr->my_rank = -1;

  assert(msgr->nref.test() > 1);
  msgr->put();

  wait_cond.Signal();

  lock.Unlock();
}


void SimpleMessenger::submit_message(Message *m, const entity_inst_t& dest, bool lazy)
{
  const entity_addr_t& dest_addr = dest.addr;
  m->get_header().dst_erank = dest_addr.erank;

  assert(m->nref.test() == 0);

  // lookup
  entity_addr_t dest_proc_addr = dest_addr;
  dest_proc_addr.erank = 0;

  lock.Lock();
  {
    // local?
    if (rank_addr.is_local_to(dest_addr)) {
      if (dest_addr.get_erank() < max_local && local[dest_addr.get_erank()]) {
        // local
        dout(20) << "submit_message " << *m << " local" << dendl;
	local[dest_addr.get_erank()]->queue_message(m);
      } else {
        derr(0) << "submit_message " << *m << " " << dest_addr << " local but not in local map?  dropping." << dendl;
        //assert(0);  // hmpf, this is probably mds->mon beacon from newsyn.
	delete m;
      }
    }
    else {
      // remote.
      Pipe *pipe = 0;
      if (rank_pipe.count( dest_proc_addr )) {
        // connected?
        pipe = rank_pipe[ dest_proc_addr ];
	pipe->lock.Lock();
	if (pipe->state == Pipe::STATE_CLOSED) {
	  dout(20) << "submit_message " << *m << " remote, " << dest_addr << ", ignoring old closed pipe." << dendl;
	  pipe->unregister_pipe();
	  pipe->lock.Unlock();
	  pipe = 0;
	} else {
	  dout(20) << "submit_message " << *m << " remote, " << dest_addr << ", have pipe." << dendl;

	  pipe->_send(m);
	  pipe->lock.Unlock();
	}
      }
      if (!pipe) {
	if (lazy) {
	  dout(20) << "submit_message " << *m << " remote, " << dest_addr << ", lazy, dropping." << dendl;
	  delete m;
	} else {
	  dout(20) << "submit_message " << *m << " remote, " << dest_addr << ", new pipe." << dendl;
	  // not connected.
	  pipe = connect_rank(dest_proc_addr, dest.name.type());
	  pipe->send(m);
	}
      }
    }
  }

  lock.Unlock();
}

void SimpleMessenger::send_keepalive(const entity_inst_t& dest)
{
  const entity_addr_t dest_addr = dest.addr;
  entity_addr_t dest_proc_addr = dest_addr;
  lock.Lock();
  {
    // local?
    if (!rank_addr.is_local_to(dest_addr)) {
      // remote.
      Pipe *pipe = 0;
      if (rank_pipe.count( dest_proc_addr )) {
        // connected?
        pipe = rank_pipe[ dest_proc_addr ];
	pipe->lock.Lock();
	if (pipe->state == Pipe::STATE_CLOSED) {
	  dout(20) << "send_keepalive remote, " << dest_addr << ", ignoring old closed pipe." << dendl;
	  pipe->unregister_pipe();
	  pipe->lock.Unlock();
	  pipe = 0;
	} else {
	  dout(20) << "send_keepalive remote, " << dest_addr << ", have pipe." << dendl;
	  pipe->_send_keepalive();
	  pipe->lock.Unlock();
	}
      }
      if (!pipe) {
	dout(20) << "send_keepalive remote, " << dest_addr << ", new pipe." << dendl;
	// not connected.
	pipe = connect_rank(dest_proc_addr, dest.name.type());
	pipe->send_keepalive();
      }
    }
  }

  lock.Unlock();
}





void SimpleMessenger::wait()
{
  lock.Lock();
  while (1) {
    // reap dead pipes
    reaper();

    if (num_local == 0) {
      dout(10) << "wait: everything stopped" << dendl;
      break;   // everything stopped.
    } else {
      dout(10) << "wait: local still has " << local.size() << " items, waiting" << dendl;
    }
    
    wait_cond.Wait(lock);
  }
  lock.Unlock();
  
  // done!  clean up.
  if (did_bind) {
    dout(20) << "wait: stopping accepter thread" << dendl;
    accepter.stop();
    dout(20) << "wait: stopped accepter thread" << dendl;
  }

  // close+reap all pipes
  lock.Lock();
  {
    dout(10) << "wait: closing pipes" << dendl;
    list<Pipe*> toclose;
    for (hash_map<entity_addr_t,Pipe*>::iterator i = rank_pipe.begin();
         i != rank_pipe.end();
         i++)
      toclose.push_back(i->second);
    for (list<Pipe*>::iterator i = toclose.begin();
	 i != toclose.end();
	 i++) {
      (*i)->unregister_pipe();
      (*i)->lock.Lock();
      (*i)->stop();
      (*i)->lock.Unlock();
    }

    reaper();
    dout(10) << "wait: waiting for pipes " << pipes << " to close" << dendl;
    while (!pipes.empty()) {
      wait_cond.Wait(lock);
      reaper();
    }
  }
  lock.Unlock();

  dout(10) << "wait: done." << dendl;
  dout(1) << "shutdown complete." << dendl;
  remove_pid_file();
  started = false;
  did_bind = false;
  my_type = -1;
}




void SimpleMessenger::mark_down(entity_addr_t addr)
{
  lock.Lock();
  if (rank_pipe.count(addr)) {
    Pipe *p = rank_pipe[addr];
    dout(1) << "mark_down " << addr << " -- " << p << dendl;
    p->unregister_pipe();
    p->lock.Lock();
    p->stop();
    p->lock.Unlock();
  } else {
    dout(1) << "mark_down " << addr << " -- pipe dne" << dendl;
  }
  lock.Unlock();
}

void SimpleMessenger::learned_addr(entity_addr_t peer_addr_for_me)
{
  lock.Lock();
  int port = rank_addr.get_port();
  rank_addr.addr = peer_addr_for_me.addr;
  rank_addr.set_port(port);
  dout(1) << "learned my addr " << rank_addr << dendl;
  need_addr = false;
  lock.Unlock();
}<|MERGE_RESOLUTION|>--- conflicted
+++ resolved
@@ -874,11 +874,8 @@
   char banner[strlen(CEPH_BANNER)];
   entity_addr_t paddr;
   entity_addr_t peer_addr_for_me, socket_addr;
-<<<<<<< HEAD
   AuthAuthorizer *authorizer = NULL;
-=======
   bufferlist addrbl, myaddrbl;
->>>>>>> b051a2fd
 
   // create socket?
   sd = ::socket(AF_INET, SOCK_STREAM, 0);
