// -*- mode:C++; tab-width:8; c-basic-offset:2; indent-tabs-mode:t -*- 
// vim: ts=8 sw=2 smarttab
/*
 * Ceph - scalable distributed file system
 *
 * Copyright (C) 2004-2006 Sage Weil <sage@newdream.net>
 *
 * This is free software; you can redistribute it and/or
 * modify it under the terms of the GNU Lesser General Public
 * License version 2.1, as published by the Free Software 
 * Foundation.  See file COPYING.
 * 
 */

#include "Paxos.h"
#include "Monitor.h"
#include "MonitorStore.h"

#include "messages/MMonPaxos.h"
#include "messages/MMonObserveNotify.h"

#include "config.h"

#define DOUT_SUBSYS paxos
#undef dout_prefix
#define dout_prefix _prefix(mon, mon->name, mon->rank, machine_name, state, last_committed)
static ostream& _prefix(Monitor *mon, const string& name, int rank, const char *machine_name, int state, version_t last_committed) {
  return *_dout << "mon." << name << "@" << rank
		<< (mon->is_starting() ?
		    (const char*)"(starting)" :
		    (mon->is_leader() ?
		     (const char*)"(leader)" : 
		     (mon->is_peon() ?
		      (const char*)"(peon)" : (const char*)"(?\?)"))) 
		<< ".paxos(" << machine_name << " " << Paxos::get_statename(state) << " lc " << last_committed
		<< ") ";
}



void Paxos::init()
{
  // load paxos variables from stable storage
  last_pn = mon->store->get_int(machine_name, "last_pn");
  accepted_pn = mon->store->get_int(machine_name, "accepted_pn");
  last_committed = mon->store->get_int(machine_name, "last_committed");
  first_committed = mon->store->get_int(machine_name, "first_committed");
  latest_stashed = 0;

  dout(10) << "init" << dendl;
}

// ---------------------------------

// PHASE 1

// leader
void Paxos::collect(version_t oldpn)
{
  // we're recoverying, it seems!
  state = STATE_RECOVERING;
  assert(mon->is_leader());

  // reset the number of lasts received
  uncommitted_v = 0;
  uncommitted_pn = 0;
  uncommitted_value.clear();

  // look for uncommitted value
  if (mon->store->exists_bl_sn(machine_name, last_committed+1)) {
    uncommitted_v = last_committed+1;
    uncommitted_pn = accepted_pn;
    mon->store->get_bl_sn(uncommitted_value, machine_name, last_committed+1);
    dout(10) << "learned uncommitted " << (last_committed+1)
	     << " (" << uncommitted_value.length() << " bytes) from myself" 
	     << dendl;
  }

  // pick new pn
  accepted_pn = get_new_proposal_number(MAX(accepted_pn, oldpn));
  accepted_pn_from = last_committed;
  num_last = 1;
  dout(10) << "collect with pn " << accepted_pn << dendl;

  // send collect
  for (set<int>::const_iterator p = mon->get_quorum().begin();
       p != mon->get_quorum().end();
       ++p) {
    if (*p == mon->rank) continue;
    
    MMonPaxos *collect = new MMonPaxos(mon->get_epoch(), MMonPaxos::OP_COLLECT, machine_id);
    collect->last_committed = last_committed;
    collect->first_committed = first_committed;
    collect->pn = accepted_pn;
    mon->messenger->send_message(collect, mon->monmap->get_inst(*p));
  }

  // set timeout event
  collect_timeout_event = new C_CollectTimeout(this);
  mon->timer.add_event_after(g_conf.mon_accept_timeout, collect_timeout_event);
}


// peon
void Paxos::handle_collect(MMonPaxos *collect)
{
  dout(10) << "handle_collect " << *collect << dendl;

  assert(mon->is_peon()); // mon epoch filter should catch strays

  // we're recoverying, it seems!
  state = STATE_RECOVERING;

  // reply
  MMonPaxos *last = new MMonPaxos(mon->get_epoch(), MMonPaxos::OP_LAST, machine_id);
  last->last_committed = last_committed;
  last->first_committed = first_committed;
  
  // can we accept this pn?
  if (collect->pn > accepted_pn) {
    // ok, accept it
    accepted_pn = collect->pn;
    accepted_pn_from = collect->pn_from;
    dout(10) << "accepting pn " << accepted_pn << " from " << accepted_pn_from << dendl;
    mon->store->put_int(accepted_pn, machine_name, "accepted_pn");
  } else {
    // don't accept!
    dout(10) << "NOT accepting pn " << collect->pn << " from " << collect->pn_from 
	     << ", we already accepted " << accepted_pn << " from " << accepted_pn_from 
	     << dendl;
  }
  last->pn = accepted_pn;
  last->pn_from = accepted_pn_from;

  // share whatever committed values we have
  if (collect->last_committed < last_committed)
    share_state(last, collect->first_committed, collect->last_committed);

  // do we have an accepted but uncommitted value?
  //  (it'll be at last_committed+1)
  bufferlist bl;
  if (mon->store->exists_bl_sn(machine_name, last_committed+1)) {
    mon->store->get_bl_sn(bl, machine_name, last_committed+1);
    assert(bl.length() > 0);
    dout(10) << " sharing our accepted but uncommitted value for " << last_committed+1 
	     << " (" << bl.length() << " bytes)" << dendl;
    last->values[last_committed+1] = bl;
    last->uncommitted_pn = accepted_pn;
  }

  // send reply
  mon->messenger->send_message(last, collect->get_source_inst());
  collect->put();
}

void Paxos::share_state(MMonPaxos *m, version_t peer_first_committed, version_t peer_last_committed)
{
  assert(peer_last_committed < last_committed);

  dout(10) << "share_state peer has fc " << peer_first_committed << " lc " << peer_last_committed << dendl;
  version_t v = peer_last_committed;
    
  // start with a stashed full copy?
  if (peer_last_committed < first_committed) {
    bufferlist bl;
    version_t l = get_latest(bl);
    assert(l <= last_committed);
    dout(10) << "share_state starting with latest " << l << " (" << bl.length() << " bytes)" << dendl;
    m->latest_value.claim(bl);
    m->latest_version = l;
    v = l;
  }

  // include (remaining) incrementals
  for (v++;
       v <= last_committed;
       v++) {
    if (mon->store->exists_bl_sn(machine_name, v)) {
      mon->store->get_bl_sn(m->values[v], machine_name, v);
      dout(10) << " sharing " << v << " (" 
	       << m->values[v].length() << " bytes)" << dendl;
    }
  }

  m->last_committed = last_committed;
}

void Paxos::store_state(MMonPaxos *m)
{
  bool big_sync = m->values.size() > 5;

  // stash?
  if (m->latest_version && m->latest_version > last_committed) {
    dout(10) << "store_state got stash version " << m->latest_version << ", zapping old states" << dendl;
    stash_latest(m->latest_version, m->latest_value);

    while (first_committed <= last_committed) {
      dout(10) << "store_state trim " << first_committed << dendl;
      mon->store->erase_sn(machine_name, first_committed);
      first_committed++;
    }
    last_committed = m->latest_version;
    first_committed = last_committed;
    mon->store->put_int(first_committed, machine_name, "first_committed");
  }

  for (map<version_t,bufferlist>::iterator p = m->values.begin();
       p != m->values.end() && p->first <= m->last_committed;
       ++p) {
    if (p->first <= last_committed)
      continue;
    if (p->first > last_committed + 1)
      break;
    last_committed = p->first;
    dout(10) << "store_state got " << last_committed << " (" << p->second.length() << " bytes)" << dendl;
    mon->store->put_bl_sn(p->second, machine_name, last_committed, !big_sync);
  }

  mon->store->put_int(last_committed, machine_name, "last_committed");
  if (big_sync)
    mon->store->sync();
}


// leader
void Paxos::handle_last(MMonPaxos *last)
{
  dout(10) << "handle_last " << *last << dendl;

  if (!mon->is_leader()) {
    dout(10) << "not leader, dropping" << dendl;
    last->put();
    return;
  }

  // share committed values?
  if (last->last_committed < last_committed) {
    // share committed values
    dout(10) << "sending commit to " << last->get_source() << dendl;
    MMonPaxos *commit = new MMonPaxos(mon->get_epoch(), MMonPaxos::OP_COMMIT, machine_id);
    share_state(commit, last->first_committed, last->last_committed);
    mon->messenger->send_message(commit, last->get_source_inst());
  }

  // did we receive a committed value?
  store_state(last);
      
  // do they accept your pn?
  if (last->pn > accepted_pn) {
    // no, try again.
    dout(10) << " they had a higher pn than us, picking a new one." << dendl;

    // cancel timeout event
    mon->timer.cancel_event(collect_timeout_event);
    collect_timeout_event = 0;

    collect(last->pn);
  } else if (last->pn == accepted_pn) {
    // yes, they accepted our pn.  great.
    num_last++;
    dout(10) << " they accepted our pn, we now have " 
	     << num_last << " peons" << dendl;

    // did this person send back an accepted but uncommitted value?
    if (last->uncommitted_pn &&
	last->uncommitted_pn > uncommitted_pn) {
      uncommitted_v = last->last_committed+1;
      uncommitted_pn = last->uncommitted_pn;
      uncommitted_value = last->values[uncommitted_v];
      dout(10) << "we learned an uncommitted value for " << uncommitted_v 
	       << " pn " << uncommitted_pn
	       << " " << uncommitted_value.length() << " bytes"
	       << dendl;
    }
    
    // is that everyone?
    if (num_last == mon->get_quorum().size()) {
      // cancel timeout event
      mon->timer.cancel_event(collect_timeout_event);
      collect_timeout_event = 0;

      // almost...
      state = STATE_ACTIVE;

      // did we learn an old value?
      if (uncommitted_v == last_committed+1 &&
	  uncommitted_value.length()) {
	dout(10) << "that's everyone.  begin on old learned value" << dendl;
	begin(uncommitted_value);
      } else {
	// active!
	dout(10) << "that's everyone.  active!" << dendl;
	extend_lease();

	// wake people up
	finish_contexts(waiting_for_active);
	finish_contexts(waiting_for_readable);
	finish_contexts(waiting_for_writeable);
      }
    }
  } else {
    // no, this is an old message, discard
    dout(10) << "old pn, ignoring" << dendl;
  }

  last->put();
}

void Paxos::collect_timeout()
{
  dout(5) << "collect timeout, calling fresh election" << dendl;
  collect_timeout_event = 0;
  assert(mon->is_leader());
  mon->call_election();
}


// leader
void Paxos::begin(bufferlist& v)
{
  dout(10) << "begin for " << last_committed+1 << " " 
	   << v.length() << " bytes"
	   << dendl;

  assert(mon->is_leader());
  assert(is_active());
  state = STATE_UPDATING;

  // we must already have a majority for this to work.
  assert(mon->get_quorum().size() == 1 ||
	 num_last > (unsigned)mon->monmap->size()/2);
  
  // and no value, yet.
  assert(new_value.length() == 0);
  
  // accept it ourselves
  accepted.clear();
  accepted.insert(mon->rank);
  new_value = v;
  mon->store->put_bl_sn(new_value, machine_name, last_committed+1);

  if (mon->get_quorum().size() == 1) {
    // we're alone, take it easy
    commit();
    state = STATE_ACTIVE;
    finish_contexts(waiting_for_active);
    finish_contexts(waiting_for_commit);
    finish_contexts(waiting_for_readable);
    finish_contexts(waiting_for_writeable);
    update_observers();
    return;
  }

  // ask others to accept it to!
  for (set<int>::const_iterator p = mon->get_quorum().begin();
       p != mon->get_quorum().end();
       ++p) {
    if (*p == mon->rank) continue;
    
    dout(10) << " sending begin to mon" << *p << dendl;
    MMonPaxos *begin = new MMonPaxos(mon->get_epoch(), MMonPaxos::OP_BEGIN, machine_id);
    begin->values[last_committed+1] = new_value;
    begin->last_committed = last_committed;
    begin->pn = accepted_pn;
    
    mon->messenger->send_message(begin, mon->monmap->get_inst(*p));
  }

  // set timeout event
  accept_timeout_event = new C_AcceptTimeout(this);
  mon->timer.add_event_after(g_conf.mon_accept_timeout, accept_timeout_event);
}

// peon
void Paxos::handle_begin(MMonPaxos *begin)
{
  dout(10) << "handle_begin " << *begin << dendl;

  // can we accept this?
  if (begin->pn < accepted_pn) {
    dout(10) << " we accepted a higher pn " << accepted_pn << ", ignoring" << dendl;
    begin->put();
    return;
  }
  assert(begin->pn == accepted_pn);
  assert(begin->last_committed == last_committed);
  
  // set state.
  state = STATE_UPDATING;
  lease_expire = utime_t();  // cancel lease

  // yes.
  version_t v = last_committed+1;
  dout(10) << "accepting value for " << v << " pn " << accepted_pn << dendl;
  mon->store->put_bl_sn(begin->values[v], machine_name, v);
  
  // reply
  MMonPaxos *accept = new MMonPaxos(mon->get_epoch(), MMonPaxos::OP_ACCEPT, machine_id);
  accept->pn = accepted_pn;
  accept->last_committed = last_committed;
  mon->messenger->send_message(accept, begin->get_source_inst());
  
  begin->put();
}

// leader
void Paxos::handle_accept(MMonPaxos *accept)
{
  dout(10) << "handle_accept " << *accept << dendl;
  int from = accept->get_source().num();

  if (accept->pn != accepted_pn) {
    // we accepted a higher pn, from some other leader
    dout(10) << " we accepted a higher pn " << accepted_pn << ", ignoring" << dendl;
    accept->put();
    return;
  }
  if (last_committed > 0 &&
      accept->last_committed < last_committed-1) {
    dout(10) << " this is from an old round, ignoring" << dendl;
    accept->put();
    return;
  }
  assert(accept->last_committed == last_committed ||   // not committed
	 accept->last_committed == last_committed-1);  // committed

  assert(state == STATE_UPDATING);
  assert(accepted.count(from) == 0);
  accepted.insert(from);
  dout(10) << " now " << accepted << " have accepted" << dendl;

  // new majority?
  if (accepted.size() == (unsigned)mon->monmap->size()/2+1) {
    // yay, commit!
    // note: this may happen before the lease is reextended (below)
    dout(10) << " got majority, committing" << dendl;
    commit();
  }

  // done?
  if (accepted == mon->get_quorum()) {
    dout(10) << " got quorum, done with update" << dendl;
    // cancel timeout event
    mon->timer.cancel_event(accept_timeout_event);
    accept_timeout_event = 0;

    // yay!
    state = STATE_ACTIVE;
    extend_lease();
  
    // wake people up
    finish_contexts(waiting_for_active);
    finish_contexts(waiting_for_commit);
    finish_contexts(waiting_for_readable);
    finish_contexts(waiting_for_writeable);
  }
  accept->put();
}

void Paxos::accept_timeout()
{
  dout(5) << "accept timeout, calling fresh election" << dendl;
  accept_timeout_event = 0;
  assert(mon->is_leader());
  assert(is_updating());
  mon->call_election();
}

void Paxos::commit()
{
  dout(10) << "commit " << last_committed+1 << dendl;

  // cancel lease - it was for the old value.
  //  (this would only happen if message layer lost the 'begin', but
  //   leader still got a majority and committed with out us.)
  lease_expire = utime_t();  // cancel lease

  // commit locally
  last_committed++;
  last_commit_time = g_clock.now();
  mon->store->put_int(last_committed, machine_name, "last_committed");

  // tell everyone
  for (set<int>::const_iterator p = mon->get_quorum().begin();
       p != mon->get_quorum().end();
       ++p) {
    if (*p == mon->rank) continue;

    dout(10) << " sending commit to mon" << *p << dendl;
    MMonPaxos *commit = new MMonPaxos(mon->get_epoch(), MMonPaxos::OP_COMMIT, machine_id);
    commit->values[last_committed] = new_value;
    commit->pn = accepted_pn;
    commit->last_committed = last_committed;
    
    mon->messenger->send_message(commit, mon->monmap->get_inst(*p));
  }

  // get ready for a new round.
  new_value.clear();
}




void Paxos::handle_commit(MMonPaxos *commit)
{
  dout(10) << "handle_commit on " << commit->last_committed << dendl;

  if (!mon->is_peon()) {
    dout(10) << "not a peon, dropping" << dendl;
    assert(0);
    commit->put();
    return;
  }

  store_state(commit);
  
  commit->put();

  finish_contexts(waiting_for_commit);
}

void Paxos::extend_lease()
{
  assert(mon->is_leader());
  assert(is_active());

  lease_expire = g_clock.now();
  lease_expire += g_conf.mon_lease;
  acked_lease.clear();
  acked_lease.insert(mon->rank);

  dout(7) << "extend_lease now+" << g_conf.mon_lease << " (" << lease_expire << ")" << dendl;

  // bcast
  for (set<int>::const_iterator p = mon->get_quorum().begin();
       p != mon->get_quorum().end();
       ++p) {
    if (*p == mon->rank) continue;
    MMonPaxos *lease = new MMonPaxos(mon->get_epoch(), MMonPaxos::OP_LEASE, machine_id);
    lease->last_committed = last_committed;
    lease->lease_timestamp = lease_expire;
    lease->first_committed = first_committed;
    mon->messenger->send_message(lease, mon->monmap->get_inst(*p));
  }

  // set timeout event.
  //  if old timeout is still in place, leave it.
  if (!lease_ack_timeout_event) {
    lease_ack_timeout_event = new C_LeaseAckTimeout(this);
    mon->timer.add_event_after(g_conf.mon_lease_ack_timeout, lease_ack_timeout_event);
  }

  // set renew event
  lease_renew_event = new C_LeaseRenew(this);
  utime_t at = lease_expire;
  at -= g_conf.mon_lease;
  at += g_conf.mon_lease_renew_interval;
  mon->timer.add_event_at(at, lease_renew_event);
}

void Paxos::warn_on_future_time(utime_t t, entity_name_t from)
{
  utime_t now = g_clock.now();
  if (t > now) {
    utime_t diff = t - now;
    if (diff > g_conf.mon_clock_drift_allowed) {
      utime_t warn_diff = now - last_clock_drift_warn;
      if (warn_diff >
	  pow(g_conf.mon_clock_drift_warn_backoff, clock_drift_warned)) {
	stringstream ss;
	ss << "message from " << from << " was stamped " << diff
	   << "s in the future, clocks not synchronized";
	mon->get_logclient()->log(LOG_WARN, ss);
	last_clock_drift_warn = g_clock.now();
	++clock_drift_warned;
      }
    }
  }

}

// peon
void Paxos::handle_lease(MMonPaxos *lease)
{
  // sanity
  if (!mon->is_peon() ||
      last_committed != lease->last_committed) {
    dout(10) << "handle_lease i'm not a peon, or they're not the leader, or the last_committed doesn't match, dropping" << dendl;
    lease->put();
    return;
  }
<<<<<<< HEAD

  warn_on_future_time(lease->sent_timestamp, lease->get_source());
=======
  utime_t allowed_time;
  allowed_time.set_from_double(g_clock.now() + g_conf.mon_clock_drift_allowed);
  if (lease->sent_timestamp > allowed_time) {
    utime_t warn_diff = g_clock.now() - last_clock_drift_warn;
    if (warn_diff >
	 pow(g_conf.mon_clock_drift_warn_backoff, clock_drift_warned)) {
      mon->clog.warn() << "lease_expire from mon" << lease->get_source().num()
	 << " was sent from future time " << lease->sent_timestamp
	 << " with expected time <=" << allowed_time
	 << ", clocks not synchronized\n";
      last_clock_drift_warn = g_clock.now();
      ++clock_drift_warned;
    }
  }
>>>>>>> 027d5bfd

  // extend lease
  if (lease_expire < lease->lease_timestamp) {
    lease_expire = lease->lease_timestamp;
  }
  
  state = STATE_ACTIVE;
  
  dout(10) << "handle_lease on " << lease->last_committed
	   << " now " << lease_expire << dendl;

  // ack
  MMonPaxos *ack = new MMonPaxos(mon->get_epoch(), MMonPaxos::OP_LEASE_ACK, machine_id);
  ack->last_committed = last_committed;
  ack->first_committed = first_committed;
  ack->lease_timestamp = g_clock.now();
  mon->messenger->send_message(ack, lease->get_source_inst());

  // (re)set timeout event.
  if (lease_timeout_event) 
    mon->timer.cancel_event(lease_timeout_event);
  lease_timeout_event = new C_LeaseTimeout(this);
  mon->timer.add_event_after(g_conf.mon_lease_ack_timeout, lease_timeout_event);

  // trim?
  trim_to(lease->first_committed);
  
  // kick waiters
  finish_contexts(waiting_for_active);
  if (is_readable())
    finish_contexts(waiting_for_readable);

  lease->put();
}

void Paxos::handle_lease_ack(MMonPaxos *ack)
{
  int from = ack->get_source().num();

  if (!lease_ack_timeout_event) {
    dout(10) << "handle_lease_ack from " << ack->get_source() << " -- stray (probably since revoked)" << dendl;
  }
  else if (acked_lease.count(from) == 0) {
    acked_lease.insert(from);
    
    if (acked_lease == mon->get_quorum()) {
      // yay!
      dout(10) << "handle_lease_ack from " << ack->get_source() 
	       << " -- got everyone" << dendl;
      mon->timer.cancel_event(lease_ack_timeout_event);
      lease_ack_timeout_event = 0;
    } else {
      dout(10) << "handle_lease_ack from " << ack->get_source() 
	       << " -- still need "
	       << mon->get_quorum().size() - acked_lease.size()
	       << " more" << dendl;
    }
  } else {
    dout(10) << "handle_lease_ack from " << ack->get_source() 
	     << " dup (lagging!), ignoring" << dendl;
  }

<<<<<<< HEAD
  warn_on_future_time(ack->sent_timestamp, ack->get_source());

=======
  utime_t allowed_time;
  allowed_time.set_from_double(g_clock.now() + g_conf.mon_clock_drift_allowed);
  if (ack->sent_timestamp > allowed_time) {
    utime_t warn_diff = g_clock.now() - last_clock_drift_warn;
    if (warn_diff >
         pow(g_conf.mon_clock_drift_warn_backoff, clock_drift_warned)) {
      mon->clog.warn() << "lease_ack from mon" << from
          << " was sent from future time " << ack->sent_timestamp
          << " with allowed time <=" << allowed_time
          << ", clocks not synchronized.\n";
      last_clock_drift_warn = g_clock.now();
      ++clock_drift_warned;
    }
  }
>>>>>>> 027d5bfd
  ack->put();
}

void Paxos::lease_ack_timeout()
{
  dout(5) << "lease_ack_timeout -- calling new election" << dendl;
  assert(mon->is_leader());
  assert(is_active());

  lease_ack_timeout_event = 0;
  mon->call_election();
}

void Paxos::lease_timeout()
{
  dout(5) << "lease_timeout -- calling new election" << dendl;
  assert(mon->is_peon());

  lease_timeout_event = 0;
  mon->call_election();
}

void Paxos::lease_renew_timeout()
{
  lease_renew_event = 0;
  extend_lease();
}



/*
 * trim old states
 */

void Paxos::trim_to(version_t first)
{
  version_t last_consumed = mon->store->get_int(machine_name, "last_consumed");

  dout(10) << "trim_to " << first << " (was " << first_committed << ")"
	   << ", last_consumed " << last_consumed
	   << dendl;

  if (first_committed >= first)
    return;

  while (first_committed < first &&
	 first_committed < last_consumed) {
    dout(10) << "trim " << first_committed << dendl;
    mon->store->erase_sn(machine_name, first_committed);
    first_committed++;
  }
  mon->store->put_int(first_committed, machine_name, "first_committed");
}

/*
 * return a globally unique, monotonically increasing proposal number
 */
version_t Paxos::get_new_proposal_number(version_t gt)
{
  if (last_pn < gt) 
    last_pn = gt;
  
  // update. make it unique among all monitors.
  last_pn /= 100;
  last_pn++;
  last_pn *= 100;
  last_pn += (version_t)mon->rank;
  
  // write
  mon->store->put_int(last_pn, machine_name, "last_pn");

  dout(10) << "get_new_proposal_number = " << last_pn << dendl;
  return last_pn;
}


void Paxos::cancel_events()
{
  if (collect_timeout_event) {
    mon->timer.cancel_event(collect_timeout_event);
    collect_timeout_event = 0;
  }
  if (accept_timeout_event) {
    mon->timer.cancel_event(accept_timeout_event);
    accept_timeout_event = 0;
  }
  if (lease_renew_event) {
    mon->timer.cancel_event(lease_renew_event);
    lease_renew_event = 0;
  }
  if (lease_ack_timeout_event) {
    mon->timer.cancel_event(lease_ack_timeout_event);
    lease_ack_timeout_event = 0;
  }  
  if (lease_timeout_event) {
    mon->timer.cancel_event(lease_timeout_event);
    lease_timeout_event = 0;
  }
}

void Paxos::leader_init()
{
  cancel_events();
  new_value.clear();

  if (mon->get_quorum().size() == 1) {
    state = STATE_ACTIVE;			    
    return;
  } 
  state = STATE_RECOVERING;
  lease_expire = utime_t();
  dout(10) << "leader_init -- starting paxos recovery" << dendl;
  collect(0);
}

void Paxos::peon_init()
{
  cancel_events();
  new_value.clear();

  state = STATE_RECOVERING;
  lease_expire = utime_t();
  dout(10) << "peon_init -- i am a peon" << dendl;

  // no chance to write now!
  finish_contexts(waiting_for_writeable, -1);
  finish_contexts(waiting_for_commit, -1);
}

void Paxos::election_starting()
{
  dout(10) << "election_starting -- canceling timeouts" << dendl;
  cancel_events();
  new_value.clear();

  finish_contexts(waiting_for_commit, -1);
}


void Paxos::dispatch(PaxosServiceMessage *m)
{
  // election in progress?
  if (mon->is_starting()) {
    dout(5) << "election in progress, dropping " << *m << dendl;
    m->put();
    return;    
  }

  // check sanity
  assert(mon->is_leader() || 
	 (mon->is_peon() && m->get_source().num() == mon->get_leader()));
  
  switch (m->get_type()) {

  case MSG_MON_PAXOS:
    {
      MMonPaxos *pm = (MMonPaxos*)m;

      // NOTE: these ops are defined in messages/MMonPaxos.h
      switch (pm->op) {
	// learner
      case MMonPaxos::OP_COLLECT:
	handle_collect(pm);
	break;
      case MMonPaxos::OP_LAST:
	handle_last(pm);
	break;
      case MMonPaxos::OP_BEGIN:
	handle_begin(pm);
	break;
      case MMonPaxos::OP_ACCEPT:
	handle_accept(pm);
	break;		
      case MMonPaxos::OP_COMMIT:
	handle_commit(pm);
	break;
      case MMonPaxos::OP_LEASE:
	handle_lease(pm);
	break;
      case MMonPaxos::OP_LEASE_ACK:
	handle_lease_ack(pm);
	break;
      default:
	assert(0);
      }
    }
    break;
    
  default:
    assert(0);
  }

  if (is_readable())
    update_observers();
}

void Paxos::register_observer(entity_inst_t inst, version_t v)
{
  dout(10) << "register_observer " << inst << " v" << v << dendl;
  
  Observer *observer;
  if (observers.count(inst))
    observer = observers[inst];
  else {
    observers[inst] = observer = new Observer(inst, v);
  }  

  utime_t timeout = g_clock.now();
  timeout += g_conf.paxos_observer_timeout;
  observer->timeout = timeout;

  if (is_readable())
    update_observers();
}


void Paxos::update_observers()
{
  dout(10) << "update_observers" << dendl;

  bufferlist bl;
  version_t ver;

  map<entity_inst_t, Observer *>::iterator iter = observers.begin();
  while (iter != observers.end()) {
    Observer *observer = iter->second;

    // timed out?
    if (g_clock.now() > observer->timeout) {
      delete observer;
      observers.erase(iter++);
      continue;
    }
    ++iter;
    
    if (observer->last_version == 0 ||
	observer->last_version < first_committed) {
      ver = get_latest(bl);
      if (ver) {
	dout(10) << " sending summary state v" << ver << " to " << observer->inst << dendl;
	mon->messenger->send_message(new MMonObserveNotify(mon->monmap->fsid, machine_id, bl, ver, true),
				     observer->inst);
	observer->last_version = ver;
	continue;
      }
    }
    
    for (ver = observer->last_version + 1; ver <= last_committed; ver++) {
      if (read(ver, bl)) {
	dout(10) << " sending state v" << ver << " to " << observer->inst << dendl;
	mon->messenger->send_message(new MMonObserveNotify(mon->monmap->fsid, machine_id, bl, ver, false),
				     observer->inst);
	observer->last_version = ver;
      }
    }
  }
}

// -----------------
// service interface

// -- READ --

bool Paxos::is_readable(version_t v)
{
  dout(1) << "is_readable now=" << g_clock.now() << " lease_expire=" << lease_expire
	  << " has v" << v << " lc " << last_committed << dendl;
  if (v > last_committed)
    return false;
  return 
    (mon->is_peon() || mon->is_leader()) &&
    (is_active() || is_updating()) &&
    last_committed > 0 &&           // must have a value
    (mon->get_quorum().size() == 1 ||  // alone, or
     g_clock.now() < lease_expire);    // have lease
}

bool Paxos::read(version_t v, bufferlist &bl)
{
  if (!mon->store->get_bl_sn(bl, machine_name, v))
    return false;
  return true;
}

version_t Paxos::read_current(bufferlist &bl)
{
  if (read(last_committed, bl))
    return last_committed;
  return 0;
}




// -- WRITE --

bool Paxos::is_writeable()
{
  if (mon->get_quorum().size() == 1) return true;
  return
    mon->is_leader() &&
    is_active() &&
    g_clock.now() < lease_expire;
}

bool Paxos::propose_new_value(bufferlist& bl, Context *oncommit)
{
  /*
  // writeable?
  if (!is_writeable()) {
    dout(5) << "propose_new_value " << last_committed+1 << " " << bl.length() << " bytes"
	    << " -- not writeable" << dendl;
    if (oncommit) {
      oncommit->finish(-1);
      delete oncommit;
    }
    return false;
  }
  */
  
  assert(mon->is_leader() && is_active());

  // cancel lease renewal and timeout events.
  cancel_events();

  // ok!
  dout(5) << "propose_new_value " << last_committed+1 << " " << bl.length() << " bytes" << dendl;
  if (oncommit)
    waiting_for_commit.push_back(oncommit);
  begin(bl);
  
  return true;
}

void Paxos::stash_latest(version_t v, bufferlist& bl)
{
  if (v == latest_stashed) {
    dout(10) << "stash_latest v" << v << " already stashed" << dendl;
    return;  // already stashed.
  }

  bufferlist final;
  ::encode(v, final);
  ::encode(bl, final);
  
  dout(10) << "stash_latest v" << v << " len " << bl.length() << dendl;
  mon->store->put_bl_ss(final, machine_name, "latest");

  latest_stashed = v;
}

version_t Paxos::get_latest(bufferlist& bl)
{
  bufferlist full;
  if (mon->store->get_bl_ss(full, machine_name, "latest") <= 0) {
    dout(10) << "get_latest not found" << dendl;
    return 0;
  }
  bufferlist::iterator p = full.begin();
  version_t v;
  ::decode(v, p);
  ::decode(bl, p);

  latest_stashed = v;
  dout(10) << "get_latest v" << latest_stashed << " len " << bl.length() << dendl;
  return latest_stashed;  
}<|MERGE_RESOLUTION|>--- conflicted
+++ resolved
@@ -568,10 +568,8 @@
       utime_t warn_diff = now - last_clock_drift_warn;
       if (warn_diff >
 	  pow(g_conf.mon_clock_drift_warn_backoff, clock_drift_warned)) {
-	stringstream ss;
-	ss << "message from " << from << " was stamped " << diff
-	   << "s in the future, clocks not synchronized";
-	mon->get_logclient()->log(LOG_WARN, ss);
+	mon->clog.warn() << "message from " << from << " was stamped " << diff
+			 << "s in the future, clocks not synchronized";
 	last_clock_drift_warn = g_clock.now();
 	++clock_drift_warned;
       }
@@ -590,25 +588,8 @@
     lease->put();
     return;
   }
-<<<<<<< HEAD
 
   warn_on_future_time(lease->sent_timestamp, lease->get_source());
-=======
-  utime_t allowed_time;
-  allowed_time.set_from_double(g_clock.now() + g_conf.mon_clock_drift_allowed);
-  if (lease->sent_timestamp > allowed_time) {
-    utime_t warn_diff = g_clock.now() - last_clock_drift_warn;
-    if (warn_diff >
-	 pow(g_conf.mon_clock_drift_warn_backoff, clock_drift_warned)) {
-      mon->clog.warn() << "lease_expire from mon" << lease->get_source().num()
-	 << " was sent from future time " << lease->sent_timestamp
-	 << " with expected time <=" << allowed_time
-	 << ", clocks not synchronized\n";
-      last_clock_drift_warn = g_clock.now();
-      ++clock_drift_warned;
-    }
-  }
->>>>>>> 027d5bfd
 
   // extend lease
   if (lease_expire < lease->lease_timestamp) {
@@ -671,25 +652,8 @@
 	     << " dup (lagging!), ignoring" << dendl;
   }
 
-<<<<<<< HEAD
   warn_on_future_time(ack->sent_timestamp, ack->get_source());
 
-=======
-  utime_t allowed_time;
-  allowed_time.set_from_double(g_clock.now() + g_conf.mon_clock_drift_allowed);
-  if (ack->sent_timestamp > allowed_time) {
-    utime_t warn_diff = g_clock.now() - last_clock_drift_warn;
-    if (warn_diff >
-         pow(g_conf.mon_clock_drift_warn_backoff, clock_drift_warned)) {
-      mon->clog.warn() << "lease_ack from mon" << from
-          << " was sent from future time " << ack->sent_timestamp
-          << " with allowed time <=" << allowed_time
-          << ", clocks not synchronized.\n";
-      last_clock_drift_warn = g_clock.now();
-      ++clock_drift_warned;
-    }
-  }
->>>>>>> 027d5bfd
   ack->put();
 }
 
